--- conflicted
+++ resolved
@@ -26,11 +26,7 @@
         pip install -r requirements.txt
         pytest tests dedupe --cov dedupe
     - name: Static Testing
-<<<<<<< HEAD
-      run: |        
-=======
       run: |
->>>>>>> 68335cd4
         mypy --ignore-missing-imports dedupe
     - name: Integration test, record link
       run: |
