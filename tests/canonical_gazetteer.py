import itertools
import csv
import os
import time
import optparse
import logging

import dedupe

import exampleIO


def canonicalImport(filename):
    preProcess = exampleIO.preProcess
    data_d = {}

    with open(filename) as f:
        reader = csv.DictReader(f)
        for i, row in enumerate(reader):
            clean_row = {k: preProcess(v) for (k, v) in
                         row.items()}
            data_d[filename + str(i)] = clean_row

    return data_d, reader.fieldnames


def evaluateDuplicates(found_dupes, true_dupes):
    true_positives = found_dupes.intersection(true_dupes)
    false_positives = found_dupes.difference(true_dupes)

    print('found duplicate')
    print(len(found_dupes))

    print('precision')
    print(1 - len(false_positives) / float(len(found_dupes)))

    print('recall')
    print(len(true_positives) / float(len(true_dupes)))


if __name__ == '__main__':

    optp = optparse.OptionParser()
    optp.add_option('-v', '--verbose', dest='verbose', action='count',
                    help='Increase verbosity (specify multiple times for more)'
                    )
    (opts, args) = optp.parse_args()
    log_level = logging.WARNING
    if opts.verbose:
        if opts.verbose == 1:
            log_level = logging.INFO
        elif opts.verbose >= 2:
            log_level = logging.DEBUG
    logging.getLogger().setLevel(log_level)

    settings_file = 'canonical_gazetteer_learned_settings'

    data_1, header = canonicalImport('tests/datasets/restaurant-1.csv')
    data_2, _ = canonicalImport('tests/datasets/restaurant-2.csv')

    training_pairs = dedupe.training_data_link(data_1, data_2, 'unique_id', 5000)

    all_data = data_1.copy()
    all_data.update(data_2)

    duplicates_s = set()
    for _, pair in itertools.groupby(sorted(all_data.items(),
                                            key=lambda x: x[1]['unique_id']),
                                     key=lambda x: x[1]['unique_id']):
        pair = list(pair)
        if len(pair) == 2:
            a, b = pair
            duplicates_s.add(frozenset((a[0], b[0])))

    t0 = time.time()

<<<<<<< HEAD
    print('number of known duplicate pairs', len(duplicates_s))
=======
    gazetteer = dedupe.Gazetteer(fields)
    gazetteer.sample(data_1, data_2, 10000)
    gazetteer.mark_pairs(training_pairs)
    gazetteer.train()
>>>>>>> 68335cd4

    if os.path.exists(settings_file):
        with open(settings_file, 'rb') as f:
            gazetteer = dedupe.StaticGazetteer(f)
    else:
        fields = [{'field': 'name', 'type': 'String'},
                  {'field': 'address', 'type': 'String'},
                  {'field': 'cuisine', 'type': 'String'},
                  {'field': 'city', 'type': 'String'}
                  ]

        gazetteer = dedupe.Gazetteer(fields)
        gazetteer.prepare_training(data_1, data_2, sample_size=10000)
        gazetteer.mark_pairs(training_pairs)
        gazetteer.train()

        with open(settings_file, 'wb') as f:
            gazetteer.write_settings(f)

    gazetteer.index(data_2)
    gazetteer.unindex(data_2)
    gazetteer.index(data_2)

    # print candidates
    print('clustering...')
    results = gazetteer.search(
        data_1, n_matches=1, generator=True)

    print('Evaluate Clustering')
    confirm_dupes_a = set(frozenset([a, b])
                          for a, result in results
                          for b, score in result)

    evaluateDuplicates(confirm_dupes_a, duplicates_s)<|MERGE_RESOLUTION|>--- conflicted
+++ resolved
@@ -74,14 +74,10 @@
 
     t0 = time.time()
 
-<<<<<<< HEAD
-    print('number of known duplicate pairs', len(duplicates_s))
-=======
     gazetteer = dedupe.Gazetteer(fields)
     gazetteer.sample(data_1, data_2, 10000)
     gazetteer.mark_pairs(training_pairs)
     gazetteer.train()
->>>>>>> 68335cd4
 
     if os.path.exists(settings_file):
         with open(settings_file, 'rb') as f:
