#!/usr/bin/python
# -*- coding: utf-8 -*-
from distutils.core import setup, Extension

# from Michael Hoffman's http://www.ebi.ac.uk/~hoffman/software/sunflower/
class NumpyExtension(Extension):
    def __init__(self, *args, **kwargs):
        Extension.__init__(self, *args, **kwargs)
  
        self._include_dirs = self.include_dirs
        del self.include_dirs # restore overwritten property
  
    # warning: Extension is a classic class so it's not really read-only
    @property
    def include_dirs(self):
        from numpy import get_include
  
        return self._include_dirs + [get_include()]

setup(
    name='Dedupe',
    url='https://github.com/open-city/dedupe',
    version='0.3',
    packages=['dedupe', 'dedupe.clustering'],

    ext_modules=[Extension('dedupe.affinegap', ['src/affinegap.c']),
<<<<<<< HEAD
                 NumpyExtension('dedupe.lr',
                           sources=['src/lr.c'])],
    license='The MIT License: http://www.opensource.org/licenses/mit-license.php',
    install_requires=['numpy', 'fastcluster', 'hcluster', 'networkx'],

=======
                 Extension('dedupe.lr',
                           sources=['src/lr.c'],
                           include_dirs=[numpy.get_include()])],
    license='The MIT License: http://www.opensource.org/licenses/mit-license.php',
    install_requires=['numpy', 'fastcluster', 'hcluster', 'networkx'],
>>>>>>> 781c74a8
    long_description=open('README.md').read(),
    )<|MERGE_RESOLUTION|>--- conflicted
+++ resolved
@@ -24,18 +24,9 @@
     packages=['dedupe', 'dedupe.clustering'],
 
     ext_modules=[Extension('dedupe.affinegap', ['src/affinegap.c']),
-<<<<<<< HEAD
                  NumpyExtension('dedupe.lr',
                            sources=['src/lr.c'])],
     license='The MIT License: http://www.opensource.org/licenses/mit-license.php',
     install_requires=['numpy', 'fastcluster', 'hcluster', 'networkx'],
-
-=======
-                 Extension('dedupe.lr',
-                           sources=['src/lr.c'],
-                           include_dirs=[numpy.get_include()])],
-    license='The MIT License: http://www.opensource.org/licenses/mit-license.php',
-    install_requires=['numpy', 'fastcluster', 'hcluster', 'networkx'],
->>>>>>> 781c74a8
     long_description=open('README.md').read(),
     )