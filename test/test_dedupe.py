import dedupe
import unittest
import numpy
import random
import itertools
import warnings
import dedupe.mekano as mk
import collections

class CoreTest(unittest.TestCase):
  def setUp(self) :
    random.seed(123)

    self.ids_str = iter([('1', '2'), ('2', '3'), ('4', '5'), ('6', '7'), ('8','9')])

    self.records = iter([({'name': 'Margret', 'age': '32'}, {'name': 'Marga', 'age': '33'}), \
                         ({'name': 'Marga', 'age': '33'}, {'name': 'Maria', 'age': '19'}), \
                         ({'name': 'Maria', 'age': '19'}, {'name': 'Monica', 'age': '39'}), \
                         ({'name': 'Monica', 'age': '39'}, {'name': 'Mira', 'age': '47'}), \
                         ({'name': 'Mira', 'age': '47'}, {'name': 'Mona', 'age': '9'}),
                        ])

    self.normalizedAffineGapDistance = dedupe.affinegap.normalizedAffineGapDistance
    self.data_model = {}
    self.data_model['fields'] = dedupe.backport.OrderedDict()
    v = {}
    v.update({'Has Missing': False, 'type': 'String', 'comparator': self.normalizedAffineGapDistance, \
              'weight': -1.0302742719650269})
    self.data_model['fields']['name'] = v
    self.data_model['bias'] = 4.76

    score_dtype = [('pairs', 'S1', 2), ('score', 'f4', 1)]
    self.desired_scored_pairs = numpy.array([(['1', '2'], 0.96), (['2', '3'], 0.96), \
                                             (['4', '5'], 0.78), (['6', '7'], 0.72), \
                                             (['8', '9'], 0.84)], dtype=score_dtype)


  def test_random_pair(self) :
    self.assertRaises(ValueError, dedupe.core.randomPairs, 1, 10)
    assert dedupe.core.randomPairs(10, 10).any()
    assert dedupe.core.randomPairs(10*1000000000, 10).any()
    assert numpy.array_equal(dedupe.core.randomPairs(10, 5), 
                             numpy.array([[ 1,  8],
                                          [ 5,  7],
                                          [ 1,  2],
                                          [ 3,  7],
                                          [ 2,  9]]))

  def test_score_duplicates(self):
    actual_scored_pairs_str = dedupe.core.scoreDuplicates(self.ids_str,
                                                          self.records,
                                                          'S1',
                                                          self.data_model)

    scores_str = numpy.around(actual_scored_pairs_str['score'], decimals=2)

    numpy.testing.assert_almost_equal(self.desired_scored_pairs['score'], scores_str)
    numpy.testing.assert_equal(self.desired_scored_pairs['pairs'], actual_scored_pairs_str['pairs'])

class ConvenienceTest(unittest.TestCase):
  def setUp(self):
    self.data_d = {  100 : {"name": "Bob", "age": "50"},
                     105 : {"name": "Charlie", "age": "75"},
                     110 : {"name": "Meredith", "age": "40"},
                     115 : {"name": "Sue", "age": "10"}, 
                     120 : {"name": "Jimmy", "age": "20"},
                     125 : {"name": "Jimbo", "age": "21"},
                     130 : {"name": "Willy", "age": "35"},
                     135 : {"name": "William", "age": "35"},
                     140 : {"name": "Martha", "age": "19"},
                     145 : {"name": "Kyle", "age": "27"},
                  }
    random.seed(123)

  def test_data_sample(self):
    assert dedupe.convenience.dataSample(self.data_d,5) == \
            (({'age': '27', 'name': 'Kyle'}, {'age': '50', 'name': 'Bob'}),
            ({'age': '27', 'name': 'Kyle'}, {'age': '35', 'name': 'William'}),
            ({'age': '10', 'name': 'Sue'}, {'age': '35', 'name': 'William'}),
            ({'age': '27', 'name': 'Kyle'}, {'age': '20', 'name': 'Jimmy'}),
            ({'age': '75', 'name': 'Charlie'}, {'age': '21', 'name': 'Jimbo'}))

    with warnings.catch_warnings(record=True) as w:
      warnings.simplefilter("always")
      dedupe.convenience.dataSample(self.data_d,10000)
      assert len(w) == 1
      assert str(w[-1].message) == "Requested sample of size 10000, only returning 45 possible pairs"


class DedupeClassTest(unittest.TestCase):
  def test_initialize(self) :
    dist = dedupe.affinegap.normalizedAffineGapDistance
    deduper = dedupe.Dedupe({'name' : {'type' : 'String'}})
    assert deduper.data_model['fields']['name'] == {'Has Missing': False, 
                                                    'type': 'String', 
                                                    'comparator': dist}

    deduper = dedupe.Dedupe({'name' : {'type' : 'String',
                                       'Has Missing' : True}})
    assert deduper.data_model['fields']['name'] == {'Has Missing': True, 
                                                    'type': 'String', 
                                                    'comparator': dist }

    deduper = dedupe.Dedupe({'name' : {'type' : 'Source',
                                       'Source Names' : ['a', 'b'],
                                       'Has Missing' : True}})

    source_comparator = deduper.data_model['fields']['name']['comparator']
    assert source_comparator('a', 'a') == 0
    assert source_comparator('b', 'b') == 1
    assert source_comparator('a', 'b') == 2
    assert source_comparator('b', 'a') == 2
    self.assertRaises(ValueError, source_comparator, 'b', 'c')
    self.assertRaises(ValueError, source_comparator, '', 'c')
    assert numpy.isnan(source_comparator('', 'b'))

  def test_base_predicates(self) :
    deduper = dedupe.Dedupe({'name' : {'type' : 'String'}})
    string_predicates = (dedupe.predicates.wholeFieldPredicate,
                         dedupe.predicates.tokenFieldPredicate,
                         dedupe.predicates.commonIntegerPredicate,
                         dedupe.predicates.sameThreeCharStartPredicate,
                         dedupe.predicates.sameFiveCharStartPredicate,
                         dedupe.predicates.sameSevenCharStartPredicate,
                         dedupe.predicates.nearIntegersPredicate,
                         dedupe.predicates.commonFourGram,
                         dedupe.predicates.commonSixGram)

    tfidf_string_predicates = tuple([dedupe.tfidf.TfidfPredicate(threshold)
                                     for threshold
                                     in [0.2, 0.4, 0.6, 0.8]])

    assert deduper.blocker_types == {'String' : string_predicates + tfidf_string_predicates}

  


class AffineGapTest(unittest.TestCase):
  def setUp(self):
    self.affineGapDistance = dedupe.affinegap.affineGapDistance
    self.normalizedAffineGapDistance = dedupe.affinegap.normalizedAffineGapDistance
    
  def test_affine_gap_correctness(self):
    assert self.affineGapDistance('a', 'b', -5, 5, 5, 1, 0.5) == 5
    assert self.affineGapDistance('ab', 'cd', -5, 5, 5, 1, 0.5) == 10
    assert self.affineGapDistance('ab', 'cde', -5, 5, 5, 1, 0.5) == 13
    assert self.affineGapDistance('a', 'cde', -5, 5, 5, 1, 0.5) == 8.5
    assert self.affineGapDistance('a', 'cd', -5, 5, 5, 1, 0.5) == 8
    assert self.affineGapDistance('b', 'a', -5, 5, 5, 1, 0.5) == 5
    assert self.affineGapDistance('a', 'a', -5, 5, 5, 1, 0.5) == -5
    assert numpy.isnan(self.affineGapDistance('a', '', -5, 5, 5, 1, 0.5))
    assert numpy.isnan(self.affineGapDistance('', '', -5, 5, 5, 1, 0.5))
    assert self.affineGapDistance('aba', 'aaa', -5, 5, 5, 1, 0.5) == -5
    assert self.affineGapDistance('aaa', 'aba', -5, 5, 5, 1, 0.5) == -5
    assert self.affineGapDistance('aaa', 'aa', -5, 5, 5, 1, 0.5) == -7
    assert self.affineGapDistance('aaa', 'a', -5, 5, 5, 1, 0.5) == -1.5
    assert numpy.isnan(self.affineGapDistance('aaa', '', -5, 5, 5, 1, 0.5))
    assert self.affineGapDistance('aaa', 'abba', -5, 5, 5, 1, 0.5) == 1
    
  def test_normalized_affine_gap_correctness(self):
    assert numpy.isnan(self.normalizedAffineGapDistance('', '', -5, 5, 5, 1, 0.5))
    
class ClusteringTest(unittest.TestCase):
  def setUp(self):
    # Fully connected star network
    self.dupes = (((1,2), .86),
                  ((1,3), .72),
                  ((1,4), .2),
                  ((1,5), .6),                 
                  ((2,3), .86),
                  ((2,4), .2),
                  ((2,5), .72),
                  ((3,4), .3),
                  ((3,5), .5),
                  ((4,5), .72))

    #Dupes with Ids as String
    self.str_dupes = ((('1', '2'), .86),
                      (('1', '3'), .72),
                      (('1', '4'), .2),
                      (('1', '5'), .6),
                      (('2', '3'), .86),
                      (('2', '4'), .2),
                      (('2', '5'), .72),
                      (('3', '4'), .3),
                      (('3', '5'), .5),
                      (('4', '5'), .72))

    self.bipartite_dupes = (((1,5), .1),
                            ((1,6), .72),
                            ((1,7), .2),
                            ((1,8), .6),
                            ((2,5), .2),
                            ((2,6), .2),
                            ((2,7), .72),
                            ((2,8), .3),
                            ((3,5), .24),
                            ((3,6), .72),
                            ((3,7), .24),
                            ((3,8), .65),
                            ((4,5), .63),
                            ((4,6), .96),
                            ((4,7), .23),
                            ((4,8), .74))


  def test_hierarchical(self):
    hierarchical = dedupe.clustering.cluster
    assert hierarchical(self.dupes, 'i4', 1) == []
    assert hierarchical(self.dupes, 'i4', 0.5) == [set([1, 2, 3]), set([4,5])]
    assert hierarchical(self.dupes, 'i4', 0) == [set([1, 2, 3, 4, 5])]
    assert hierarchical(self.str_dupes, 'S1', 1) == []
    assert hierarchical(self.str_dupes,'S1', 0.5) == [set(['1', '2', '3']), 
                                                      set(['4','5'])]
    assert hierarchical(self.str_dupes,'S1', 0) == [set(['1', '2', '3', '4', '5'])]

  def test_hungarian(self):
    hungarian = dedupe.clustering.clusterConstrained
    assert hungarian(self.bipartite_dupes, 0.5) == [set([3, 8]), 
                                                    set([4, 6]), 
                                                    set([2, 7])]
    assert hungarian(self.bipartite_dupes, 0) == [set([1, 6]), 
                                                  set([2, 7]), 
                                                  set([3, 8]), 
                                                  set([4, 5])]
    assert hungarian(self.bipartite_dupes, 0.8) == [set([4,6])]
    assert hungarian(self.bipartite_dupes, 1) == []

  def test_greedy_matching(self):
    greedyMatch = dedupe.clustering.greedyMatching
    assert greedyMatch(self.bipartite_dupes, 0.5) == [set([4, 6]), set([2, 7]),
                                                      set([3, 8])]
    assert greedyMatch(self.bipartite_dupes, 0) == [set([4, 6]), set([2, 7]),
                                                    set([8, 3]), set([1, 5])]
    assert greedyMatch(self.bipartite_dupes, 0.8) == [set([4, 6])]
    assert greedyMatch(self.bipartite_dupes, 1) == []


class BlockingTest(unittest.TestCase):
  def setUp(self):
    self.frozendict = dedupe.core.frozendict
    fields =  { 'name' : {'type': 'String'}, 
                'age'  : {'type': 'String'},
              }
    self.deduper = dedupe.Dedupe(fields)
    self.wholeFieldPredicate = dedupe.predicates.wholeFieldPredicate
    self.sameThreeCharStartPredicate = dedupe.predicates.sameThreeCharStartPredicate
    self.training_pairs = {
        0: [(self.frozendict({"name": "Bob", "age": "50"}),
             self.frozendict({"name": "Charlie", "age": "75"})),
            (self.frozendict({"name": "Meredith", "age": "40"}),
             self.frozendict({"name": "Sue", "age": "10"}))], 
        1: [(self.frozendict({"name": "Jimmy", "age": "20"}),
             self.frozendict({"name": "Jimbo", "age": "21"})),
            (self.frozendict({"name": "Willy", "age": "35"}),
             self.frozendict({"name": "William", "age": "35"}))]
      }
    self.predicate_functions = (self.wholeFieldPredicate, self.sameThreeCharStartPredicate)
    
<<<<<<< HEAD

class TfidfTest(unittest.TestCase):
  def setUp(self):
    self.field = "Hello World world"
    self.tokenfactory = mk.AtomFactory("tokens")
    self.record_id = 20
    self.data_d = {
                     100 : {"name": "Bob", "age": "50", "dataset": 0},
                     105 : {"name": "Charlie", "age": "75", "dataset": 1},
                     110 : {"name": "Meredith", "age": "40", "dataset": 1},
                     115 : {"name": "Sue", "age": "10", "dataset": 0},
                     120 : {"name": "Jimbo", "age": "21","dataset": 1},
                     125 : {"name": "Jimbo", "age": "21", "dataset": 0},
                     130 : {"name": "Willy", "age": "35", "dataset": 0},
                     135 : {"name": "Willy", "age": "35", "dataset": 1},
                     140 : {"name": "Martha", "age": "19", "dataset": 1},
                     145 : {"name": "Kyle", "age": "27", "dataset": 0},
                  }
    self.tfidf_fields = set(["name"])

  def test_field_to_atom_vector(self):

    av = dedupe.tfidf.fieldToAtomVector(self.field, self.record_id, self.tokenfactory)
    assert av[self.tokenfactory["hello"]] == 1.0
    assert av[self.tokenfactory["world"]] == 2.0


  def test_constrained_inverted_index(self):
    inverted_index, token_vectors = dedupe.tfidf.invertIndex(
                                              self.data_d.iteritems(),
                                              self.tfidf_fields,
                                              constrained_matching=True,
                                                            )

    assert set(token_vectors['name'].keys()) == set([130, 125])
    assert set(inverted_index['name'].keys()) == set([2,5])

    indexed_records = []
    for atomvectors in inverted_index['name'].values():
      for av in atomvectors:
        indexed_records.append(av.name)

    assert set(indexed_records) == set([120,135])


  def test_unconstrained_inverted_index(self):
    inverted_index, token_vectors = dedupe.tfidf.invertIndex(
                                              self.data_d.iteritems(),
                                              self.tfidf_fields)


    assert set(token_vectors['name'].keys()) == set([120, 130, 125, 135])
    assert set(inverted_index['name'].keys()) == set([2,5])

    indexed_records = []
    for atomvectors in inverted_index['name'].values():
      for av in atomvectors:
        indexed_records.append(av.name)

    assert set(indexed_records) == set([120, 130, 125, 135])


=======
>>>>>>> d13124aa
class PredicatesTest(unittest.TestCase):
  def test_predicates_correctness(self):
    field = '123 16th st'
    assert dedupe.predicates.wholeFieldPredicate(field) == ('123 16th st',)
    assert dedupe.predicates.tokenFieldPredicate(field) == ('123', '16th', 'st')
    assert dedupe.predicates.commonIntegerPredicate(field) == ('123', '16')
    assert dedupe.predicates.sameThreeCharStartPredicate(field) == ('123',)
    assert dedupe.predicates.sameFiveCharStartPredicate(field) == ('123 1',)
    assert dedupe.predicates.sameSevenCharStartPredicate(field) == ('123 16t',)
    assert dedupe.predicates.nearIntegersPredicate(field) == (15, 16, 17, 122, 123, 124)
    assert dedupe.predicates.commonFourGram(field) == ('123 ', '23 1', '3 16', ' 16t', '16th', '6th ', 'th s', 'h st')
    assert dedupe.predicates.commonSixGram(field) == ('123 16', '23 16t', '3 16th', ' 16th ', '16th s', '6th st')

class FieldDistances(unittest.TestCase):
  def test_field_distance_simple(self) :
    fieldDistances = dedupe.core.fieldDistances
    deduper = dedupe.Dedupe({'name' : {'type' :'String'},
                             'source' : {'type' : 'Source',
                                         'Source Names' : ['a', 'b']}})

    record_pairs = (({'name' : 'steve', 'source' : 'a'}, 
                     {'name' : 'steven', 'source' : 'a'}),)


    numpy.testing.assert_array_almost_equal(fieldDistances(record_pairs, 
                                                           deduper.data_model),
                                            numpy.array([[0, 0.647, 0, 0, 0]]), 3)

    record_pairs = (({'name' : 'steve', 'source' : 'b'}, 
                     {'name' : 'steven', 'source' : 'b'}),)
    numpy.testing.assert_array_almost_equal(fieldDistances(record_pairs, 
                                                           deduper.data_model),
                                            numpy.array([[1, 0.647, 0, 0.647, 0]]), 3)

    record_pairs = (({'name' : 'steve', 'source' : 'a'}, 
                     {'name' : 'steven', 'source' : 'b'}),)
    numpy.testing.assert_array_almost_equal(fieldDistances(record_pairs, 
                                                           deduper.data_model),
                                            numpy.array([[0, 0.647, 1, 0, 0.647]]), 3)

  def test_comparator(self) :
    fieldDistances = dedupe.core.fieldDistances
    deduper = dedupe.Dedupe({'type' : {'type' : 'Categorical',
                                       'Categories' : ['a', 'b', 'c']}
                             })

    record_pairs = (({'type' : 'a'},
                     {'type' : 'b'}),
                    ({'type' : 'a'},
                     {'type' : 'c'}))

    numpy.testing.assert_array_almost_equal(fieldDistances(record_pairs, 
                                                           deduper.data_model),
                                            numpy.array([[ 0, 0, 1, 0, 0],
                                                         [ 0, 0, 0, 1, 0]]),
                                            3)

    deduper = dedupe.Dedupe({'type' : {'type' : 'Categorical',
                                       'Categories' : ['a', 'b', 'c']},
                             'source' : {'type' : 'Source',
                                         'Source Names' : ['foo', 'bar']}
                             })

    record_pairs = (({'type' : 'a',
                      'source' : 'bar'},
                     {'type' : 'b',
                      'source' : 'bar'}),
                    ({'type' : 'a', 
                      'source' : 'foo'},
                     {'type' : 'c',
                      'source' : 'bar'}))


    numpy.testing.assert_array_almost_equal(fieldDistances(record_pairs, 
                                                           deduper.data_model),
         numpy.array([[ 1, 0, 0, 0, 1, 0, 0, 0, 0, 0, 0, 1, 0, 0, 0, 0, 0.],
                      [ 0, 0, 1, 0, 0, 1, 0, 0, 0, 0, 0, 0, 0, 0, 1, 0, 0.]]),
                                            3)

 

  def test_field_distance_interaction(self) :
    fieldDistances = dedupe.core.fieldDistances
    deduper = dedupe.Dedupe({'first_name' : {'type' :'String'},
                             'last_name' : {'type' : 'String'},
                             'first-last' : {'type' : 'Interaction', 
                                             'Interaction Fields' : ['first_name', 
                                                                     'last_name']},
                             'source' : {'type' : 'Source',
                                         'Source Names' : ['a', 'b']}
                           })

    record_pairs = (({'first_name' : 'steve', 
                      'last_name' : 'smith', 
                      'source' : 'b'}, 
                     {'first_name' : 'steven', 
                      'last_name' : 'smith', 
                      'source' : 'b'}),)

    # ['source', 'first_name', 'last_name', 'different sources',
    # 'first-last', 'source:first_name', 'different sources:first_name',
    # 'source:last_name', 'different sources:last_name',
    # 'source:first-last', 'different sources:first-last']
    numpy.testing.assert_array_almost_equal(fieldDistances(record_pairs, 
                                                           deduper.data_model),
                                            numpy.array([[ 1.0,  
                                                           0.647,  
                                                           0.5,  
                                                           0.0,
                                                           0.323,
                                                           0.647,
                                                           0.0,
                                                           0.5,
                                                           0.0,
                                                           0.323,
                                                           0.0]]),
                                            3)





if __name__ == "__main__":
    unittest.main()
<|MERGE_RESOLUTION|>--- conflicted
+++ resolved
@@ -257,8 +257,6 @@
       }
     self.predicate_functions = (self.wholeFieldPredicate, self.sameThreeCharStartPredicate)
     
-<<<<<<< HEAD
-
 class TfidfTest(unittest.TestCase):
   def setUp(self):
     self.field = "Hello World world"
@@ -319,9 +317,6 @@
 
     assert set(indexed_records) == set([120, 130, 125, 135])
 
-
-=======
->>>>>>> d13124aa
 class PredicatesTest(unittest.TestCase):
   def test_predicates_correctness(self):
     field = '123 16th st'
