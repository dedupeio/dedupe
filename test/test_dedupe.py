import dedupe
import unittest
import numpy
import random
import itertools
import warnings
import dedupe.mekano as mk
import collections

DATA = {  100 : {"name": "Bob", "age": "50"},
          105 : {"name": "Charlie", "age": "75"},
          110 : {"name": "Meredith", "age": "40"},
          115 : {"name": "Sue", "age": "10"}, 
          120 : {"name": "Jimmy", "age": "20"},
          125 : {"name": "Jimbo", "age": "21"},
          130 : {"name": "Willy", "age": "35"},
          135 : {"name": "William", "age": "35"},
          140 : {"name": "Martha", "age": "19"},
          145 : {"name": "Kyle", "age": "27"}
        }

class CoreTest(unittest.TestCase):
  def setUp(self) :
    random.seed(123)

    self.ids_str = iter([('1', '2'), ('2', '3'), ('4', '5'), ('6', '7'), ('8','9')])

    self.records = iter([({'name': 'Margret', 'age': '32'}, {'name': 'Marga', 'age': '33'}), \
                         ({'name': 'Marga', 'age': '33'}, {'name': 'Maria', 'age': '19'}), \
                         ({'name': 'Maria', 'age': '19'}, {'name': 'Monica', 'age': '39'}), \
                         ({'name': 'Monica', 'age': '39'}, {'name': 'Mira', 'age': '47'}), \
                         ({'name': 'Mira', 'age': '47'}, {'name': 'Mona', 'age': '9'}),
                        ])

    self.normalizedAffineGapDistance = dedupe.affinegap.normalizedAffineGapDistance
    self.data_model = {}
    self.data_model['fields'] = dedupe.backport.OrderedDict()
    v = {}
    v.update({'Has Missing': False, 'type': 'String', 'comparator': self.normalizedAffineGapDistance, \
              'weight': -1.0302742719650269})
    self.data_model['fields']['name'] = v
    self.data_model['bias'] = 4.76

    score_dtype = [('pairs', 'S1', 2), ('score', 'f4', 1)]
    self.desired_scored_pairs = numpy.array([(['1', '2'], 0.96), (['2', '3'], 0.96), \
                                             (['4', '5'], 0.78), (['6', '7'], 0.72), \
                                             (['8', '9'], 0.84)], dtype=score_dtype)


  def test_random_pair(self) :
    self.assertRaises(ValueError, dedupe.core.randomPairs, 1, 10)
    assert dedupe.core.randomPairs(10, 10).any()
    assert dedupe.core.randomPairs(10*1000000000, 10).any()
    assert numpy.array_equal(dedupe.core.randomPairs(10, 5), 
                             numpy.array([[ 1,  8],
                                          [ 5,  7],
                                          [ 1,  2],
                                          [ 3,  7],
                                          [ 2,  9]]))

  def test_score_duplicates(self):
    actual_scored_pairs_str = dedupe.core.scoreDuplicates(self.ids_str,
                                                          self.records,
                                                          'S1',
                                                          self.data_model)

    scores_str = numpy.around(actual_scored_pairs_str['score'], decimals=2)

    numpy.testing.assert_almost_equal(self.desired_scored_pairs['score'], scores_str)
    numpy.testing.assert_equal(self.desired_scored_pairs['pairs'], actual_scored_pairs_str['pairs'])

class ConvenienceTest(unittest.TestCase):
  def test_data_sample(self):
    random.seed(123)
    assert dedupe.dataSample(DATA ,5) == \
            (({'age': '27', 'name': 'Kyle'}, {'age': '50', 'name': 'Bob'}),
            ({'age': '27', 'name': 'Kyle'}, {'age': '35', 'name': 'William'}),
            ({'age': '10', 'name': 'Sue'}, {'age': '35', 'name': 'William'}),
            ({'age': '27', 'name': 'Kyle'}, {'age': '20', 'name': 'Jimmy'}),
            ({'age': '75', 'name': 'Charlie'}, {'age': '21', 'name': 'Jimbo'}))

    with warnings.catch_warnings(record=True) as w:
      warnings.simplefilter("always")
      dedupe.dataSample(DATA,10000)
      assert len(w) == 1
      assert str(w[-1].message) == "Requested sample of size 10000, only returning 45 possible pairs"

class DataModelTest(unittest.TestCase) :

<<<<<<< HEAD
class DedupeClassTest(unittest.TestCase):
  def test_initialize(self) :
    dist = dedupe.affinegap.normalizedAffineGapDistance
    deduper = dedupe.Dedupe({'name' : {'type' : 'String'}})
    assert deduper.data_model['fields']['name'] == {'Has Missing': False, 
                                                    'type': 'String', 
                                                    'comparator': dist}

    deduper = dedupe.Dedupe({'name' : {'type' : 'String',
                                       'Has Missing' : True}})
    assert deduper.data_model['fields']['name'] == {'Has Missing': True, 
                                                    'type': 'String', 
                                                    'comparator': dist }

    deduper = dedupe.Dedupe({'name' : {'type' : 'Source',
                                       'Source Names' : ['a', 'b'],
                                       'Has Missing' : True}})

    source_comparator = deduper.data_model['fields']['name']['comparator']
    assert source_comparator('a', 'a') == 0
    assert source_comparator('b', 'b') == 1
    assert source_comparator('a', 'b') == 2
    assert source_comparator('b', 'a') == 2
    self.assertRaises(ValueError, source_comparator, 'b', 'c')
    self.assertRaises(ValueError, source_comparator, '', 'c')
    assert numpy.isnan(source_comparator('', 'b'))
=======
  def test_data_model(self) :
    OrderedDict = dedupe.backport.OrderedDict
    DataModel = dedupe.datamodel.DataModel
    from dedupe.distance.affinegap import normalizedAffineGapDistance
    from dedupe.distance.haversine import compareLatLong
    from dedupe.distance.jaccard import compareJaccard
    
    self.assertRaises(TypeError, DataModel)
    assert DataModel({}) == {'fields': OrderedDict(), 'bias': 0}
    self.assertRaises(ValueError, DataModel, {'a' : 'String'})
    self.assertRaises(ValueError, DataModel, {'a' : {'foo' : 'bar'}})
    self.assertRaises(ValueError, DataModel, {'a' : {'type' : 'bar'}})
    self.assertRaises(ValueError, DataModel, {'a-b' : {'type' : 'Interaction'}})
    self.assertRaises(ValueError, DataModel, {'a-b' : {'type' : 'Custom'}})
    self.assertRaises(ValueError, DataModel, {'a-b' : {'type' : 'String', 'comparator' : 'foo'}})

    self.assertRaises(KeyError, DataModel, {'a-b' : {'type' : 'Interaction',
                                                           'Interaction Fields' : ['a', 'b']}})
    assert DataModel({'a' : {'type' : 'String'}}) == \
      {'fields': OrderedDict([('a', {'Has Missing': False, 
                                     'type': 'String', 
                                     'comparator': normalizedAffineGapDistance})]),
       'bias': 0}
    assert DataModel({'a' : {'type' : 'LatLong'}}) == \
      {'fields': OrderedDict([('a', {'Has Missing': False, 
                                     'type': 'LatLong', 
                                     'comparator': compareLatLong})]), 
       'bias': 0}
    assert DataModel({'a' : {'type' : 'Set'}}) == \
      {'fields': OrderedDict([('a', {'Has Missing': False, 
                                     'type': 'Set', 
                                     'comparator': compareJaccard})]), 
       'bias': 0}
    assert DataModel({'a' : {'type' : 'String', 'Has Missing' : True}}) == \
      {'fields': OrderedDict([('a', {'Has Missing': True, 
                                     'type': 'String', 
                                     'comparator': normalizedAffineGapDistance}), 
                              ('a: not_missing', {'type': 'Missing Data'})]), 
       'bias': 0}
    assert DataModel({'a' : {'type' : 'String', 'Has Missing' : False}}) == \
      {'fields': OrderedDict([('a', {'Has Missing': False, 
                                     'type': 'String', 
                                     'comparator': normalizedAffineGapDistance})]),
       'bias': 0}
    assert DataModel({'a' : {'type' : 'String'}, 'b' : {'type' : 'String'}}) == \
      {'fields': OrderedDict([('a', {'Has Missing': False, 
                                     'type': 'String', 
                                     'comparator' : normalizedAffineGapDistance}), 
                              ('b', {'Has Missing': False, 
                                     'type': 'String', 
                                     'comparator': normalizedAffineGapDistance})]),
       'bias': 0}
    assert DataModel({'a' : {'type' : 'String'}, 
                      'b' : {'type' : 'String'},
                      'a-b' : {'type' : 'Interaction', 
                               'Interaction Fields' : ['a', 'b']}}) == \
      {'fields': OrderedDict([('a', {'Has Missing': False, 
                                     'type': 'String', 
                                     'comparator': normalizedAffineGapDistance}), 
                               ('b', {'Has Missing': False, 
                                      'type': 'String', 
                                      'comparator': normalizedAffineGapDistance}), 
                               ('a-b', {'Has Missing': False, 
                                        'type': 'Interaction', 
                                        'Interaction Fields': ['a', 'b']})]), 
       'bias': 0}
    assert DataModel({'a' : {'type' : 'String', 'Has Missing' : True}, 
                      'b' : {'type' : 'String'},
                      'a-b' : {'type' : 'Interaction', 
                               'Interaction Fields' : ['a', 'b']}}) == \
      {'fields': OrderedDict([('a', {'Has Missing': True, 
                                     'type': 'String', 
                                     'comparator': normalizedAffineGapDistance}), 
                               ('b', {'Has Missing': False, 
                                      'type': 'String', 
                                      'comparator': normalizedAffineGapDistance}), 
                               ('a-b', {'Has Missing': True, 
                                        'type': 'Interaction', 
                                        'Interaction Fields': ['a', 'b']}),
                              ('a: not_missing', {'type': 'Missing Data'}), 
                              ('a-b: not_missing', {'type': 'Missing Data'})]), 
       'bias': 0}
    assert DataModel({'a' : {'type' : 'String', 'Has Missing' : False}, 
                      'b' : {'type' : 'String'},
                      'a-b' : {'type' : 'Interaction', 
                               'Interaction Fields' : ['a', 'b']}}) == \
      {'fields': OrderedDict([('a', {'Has Missing': False, 
                                     'type': 'String', 
                                     'comparator': normalizedAffineGapDistance}), 
                               ('b', {'Has Missing': False, 
                                      'type': 'String', 
                                      'comparator': normalizedAffineGapDistance}), 
                               ('a-b', {'Has Missing': False, 
                                        'type': 'Interaction', 
                                        'Interaction Fields': ['a', 'b']})]),
       'bias': 0}

class DedupeInitializeTest(unittest.TestCase) :
  def test_initialize_fields(self) :
    self.assertRaises(AssertionError, dedupe.Dedupe)
    self.assertRaises(AssertionError, dedupe.Dedupe, [])

    fields =  { 'name' : {'type': 'String'}, 
                'age'  : {'type': 'String'},
              }
    deduper = dedupe.Dedupe(fields, [])
>>>>>>> c68b2352

  def test_base_predicates(self) :
    deduper = dedupe.Dedupe({'name' : {'type' : 'String'}}, [])
    string_predicates = (dedupe.predicates.wholeFieldPredicate,
                         dedupe.predicates.tokenFieldPredicate,
                         dedupe.predicates.commonIntegerPredicate,
                         dedupe.predicates.sameThreeCharStartPredicate,
                         dedupe.predicates.sameFiveCharStartPredicate,
                         dedupe.predicates.sameSevenCharStartPredicate,
                         dedupe.predicates.nearIntegersPredicate,
                         dedupe.predicates.commonFourGram,
                         dedupe.predicates.commonSixGram)

    tfidf_string_predicates = tuple([dedupe.tfidf.TfidfPredicate(threshold)
                                     for threshold
                                     in [0.2, 0.4, 0.6, 0.8]])

    assert deduper.blocker_types == {'String' : string_predicates + tfidf_string_predicates}


class DedupeClassTest(unittest.TestCase):
  def setUp(self) : 
    random.seed(123) 
    fields =  { 'name' : {'type': 'String'}, 
                'age'  : {'type': 'String'},
              }
    data_sample = dedupe.dataSample(DATA, 6)
    self.deduper = dedupe.Dedupe(fields, data_sample)

  def test_add_training(self) :
    training_pairs = {0 : self.deduper.data_sample[0:3],
                      1 : self.deduper.data_sample[3:6]}
    self.deduper._addTrainingData(training_pairs)
    numpy.testing.assert_equal(self.deduper.training_data['label'],
                               [0, 0, 0, 1, 1, 1])
    numpy.testing.assert_almost_equal(self.deduper.training_data['distances'],
                                      numpy.array(
                                        [[5.5, 5.0178], 
                                         [5.5, 3.4431],
                                         [3.0, 5.5],
                                         [3.0, 5.125], 
                                         [5.5, 5.1931],
                                         [5.5, 5.0178]]),
                                      4)
    self.deduper._addTrainingData(training_pairs)
    numpy.testing.assert_equal(self.deduper.training_data['label'],
                               [0, 0, 0, 1, 1, 1]*2)
    numpy.testing.assert_almost_equal(self.deduper.training_data['distances'],
                                      numpy.array(
                                        [[5.5, 5.0178], 
                                         [5.5, 3.4431],
                                         [3.0, 5.5],
                                         [3.0, 5.125], 
                                         [5.5, 5.1931],
                                         [5.5, 5.0178]]*2),
                                      4)




class CoreTest(unittest.TestCase):

  def test_random_pair(self) :
    random.seed(123)
    self.assertRaises(ValueError, dedupe.core.randomPairs, 1, 10)
    assert dedupe.core.randomPairs(10, 10).any()
    assert dedupe.core.randomPairs(10*1000000000, 10).any()
    assert numpy.array_equal(dedupe.core.randomPairs(10, 5), 
                             numpy.array([[ 1,  8],
                                          [ 5,  7],
                                          [ 1,  2],
                                          [ 3,  7],
                                          [ 2,  9]]))

  def test_score_duplicates(self):
    score_dtype = [('pairs', 'S1', 2), ('score', 'f4', 1)]
    desired_scored_pairs = numpy.array([(['1', '2'], 0.96), (['2', '3'], 0.96), \
                                        (['4', '5'], 0.78), (['6', '7'], 0.72), \
                                        (['8', '9'], 0.84)], dtype=score_dtype)
    ids_str = iter([('1', '2'), ('2', '3'), ('4', '5'), ('6', '7'), ('8','9')])
    records = iter([({'name': 'Margret', 'age': '32'}, {'name': 'Marga', 'age': '33'}), \
                    ({'name': 'Marga', 'age': '33'}, {'name': 'Maria', 'age': '19'}), \
                    ({'name': 'Maria', 'age': '19'}, {'name': 'Monica', 'age': '39'}), \
                    ({'name': 'Monica', 'age': '39'}, {'name': 'Mira', 'age': '47'}), \
                    ({'name': 'Mira', 'age': '47'}, {'name': 'Mona', 'age': '9'}),
                  ])

    data_model = dedupe.datamodel.DataModel({'name' : {'type' : 'String'}})
    data_model['fields']['name']['weight'] = -1.0302742719650269
    data_model['bias'] = 4.76


    actual_scored_pairs_str = dedupe.core.scoreDuplicates(ids_str,
                                                          records,
                                                          'S1',
                                                          data_model)

    scores_str = numpy.around(actual_scored_pairs_str['score'], decimals=2)

    numpy.testing.assert_almost_equal(desired_scored_pairs['score'], 
                                      scores_str)
    numpy.testing.assert_equal(desired_scored_pairs['pairs'], 
                               actual_scored_pairs_str['pairs'])
  


class AffineGapTest(unittest.TestCase):
  def setUp(self):
    self.affineGapDistance = dedupe.affinegap.affineGapDistance
    self.normalizedAffineGapDistance = dedupe.affinegap.normalizedAffineGapDistance
    
  def test_affine_gap_correctness(self):
    assert self.affineGapDistance('a', 'b', -5, 5, 5, 1, 0.5) == 5
    assert self.affineGapDistance('ab', 'cd', -5, 5, 5, 1, 0.5) == 10
    assert self.affineGapDistance('ab', 'cde', -5, 5, 5, 1, 0.5) == 13
    assert self.affineGapDistance('a', 'cde', -5, 5, 5, 1, 0.5) == 8.5
    assert self.affineGapDistance('a', 'cd', -5, 5, 5, 1, 0.5) == 8
    assert self.affineGapDistance('b', 'a', -5, 5, 5, 1, 0.5) == 5
    assert self.affineGapDistance('a', 'a', -5, 5, 5, 1, 0.5) == -5
    assert numpy.isnan(self.affineGapDistance('a', '', -5, 5, 5, 1, 0.5))
    assert numpy.isnan(self.affineGapDistance('', '', -5, 5, 5, 1, 0.5))
    assert self.affineGapDistance('aba', 'aaa', -5, 5, 5, 1, 0.5) == -5
    assert self.affineGapDistance('aaa', 'aba', -5, 5, 5, 1, 0.5) == -5
    assert self.affineGapDistance('aaa', 'aa', -5, 5, 5, 1, 0.5) == -7
    assert self.affineGapDistance('aaa', 'a', -5, 5, 5, 1, 0.5) == -1.5
    assert numpy.isnan(self.affineGapDistance('aaa', '', -5, 5, 5, 1, 0.5))
    assert self.affineGapDistance('aaa', 'abba', -5, 5, 5, 1, 0.5) == 1
    
  def test_normalized_affine_gap_correctness(self):
    assert numpy.isnan(self.normalizedAffineGapDistance('', '', -5, 5, 5, 1, 0.5))
    

class ClusteringTest(unittest.TestCase):
  def setUp(self):
    # Fully connected star network
    self.dupes = (((1,2), .86),
                  ((1,3), .72),
                  ((1,4), .2),
                  ((1,5), .6),                 
                  ((2,3), .86),
                  ((2,4), .2),
                  ((2,5), .72),
                  ((3,4), .3),
                  ((3,5), .5),
                  ((4,5), .72))

    #Dupes with Ids as String
    self.str_dupes = ((('1', '2'), .86),
                      (('1', '3'), .72),
                      (('1', '4'), .2),
                      (('1', '5'), .6),
                      (('2', '3'), .86),
                      (('2', '4'), .2),
                      (('2', '5'), .72),
                      (('3', '4'), .3),
                      (('3', '5'), .5),
                      (('4', '5'), .72))

    self.bipartite_dupes = (((1,5), .1),
                            ((1,6), .72),
                            ((1,7), .2),
                            ((1,8), .6),
                            ((2,5), .2),
                            ((2,6), .2),
                            ((2,7), .72),
                            ((2,8), .3),
                            ((3,5), .24),
                            ((3,6), .72),
                            ((3,7), .24),
                            ((3,8), .65),
                            ((4,5), .63),
                            ((4,6), .96),
                            ((4,7), .23),
                            ((4,8), .74))


  def test_hierarchical(self):
    hierarchical = dedupe.clustering.cluster
    assert hierarchical(self.dupes, 'i4', 1) == []
    assert hierarchical(self.dupes, 'i4', 0.5) == [set([1, 2, 3]), set([4,5])]
    assert hierarchical(self.dupes, 'i4', 0) == [set([1, 2, 3, 4, 5])]
    assert hierarchical(self.str_dupes, 'S1', 1) == []
    assert hierarchical(self.str_dupes,'S1', 0.5) == [set(['1', '2', '3']), 
                                                      set(['4','5'])]
    assert hierarchical(self.str_dupes,'S1', 0) == [set(['1', '2', '3', '4', '5'])]

<<<<<<< HEAD
  def test_hungarian(self):
    hungarian = dedupe.clustering.clusterConstrained
    assert hungarian(self.bipartite_dupes, 0.5) == [set([3, 8]), 
                                                    set([4, 6]), 
                                                    set([2, 7])]
    assert hungarian(self.bipartite_dupes, 0) == [set([1, 6]), 
                                                  set([2, 7]), 
                                                  set([3, 8]), 
                                                  set([4, 5])]
    assert hungarian(self.bipartite_dupes, 0.8) == [set([4,6])]
    assert hungarian(self.bipartite_dupes, 1) == []

  def test_greedy_matching(self):
    greedyMatch = dedupe.clustering.greedyMatching
    assert greedyMatch(self.bipartite_dupes, 0.5) == [set([4, 6]), set([2, 7]),
                                                      set([3, 8])]
    assert greedyMatch(self.bipartite_dupes, 0) == [set([4, 6]), set([2, 7]),
                                                    set([8, 3]), set([1, 5])]
    assert greedyMatch(self.bipartite_dupes, 0.8) == [set([4, 6])]
    assert greedyMatch(self.bipartite_dupes, 1) == []


class BlockingTest(unittest.TestCase):
=======

class TfidfTest(unittest.TestCase):
>>>>>>> c68b2352
  def setUp(self):
    self.frozendict = dedupe.core.frozendict
    fields =  { 'name' : {'type': 'String'}, 
                'age'  : {'type': 'String'},
              }
    self.deduper = dedupe.Dedupe(fields)
    self.wholeFieldPredicate = dedupe.predicates.wholeFieldPredicate
    self.sameThreeCharStartPredicate = dedupe.predicates.sameThreeCharStartPredicate
    self.training_pairs = {
        0: [(self.frozendict({"name": "Bob", "age": "50"}),
             self.frozendict({"name": "Charlie", "age": "75"})),
            (self.frozendict({"name": "Meredith", "age": "40"}),
             self.frozendict({"name": "Sue", "age": "10"}))], 
        1: [(self.frozendict({"name": "Jimmy", "age": "20"}),
             self.frozendict({"name": "Jimbo", "age": "21"})),
            (self.frozendict({"name": "Willy", "age": "35"}),
             self.frozendict({"name": "William", "age": "35"}))]
      }
    self.predicate_functions = (self.wholeFieldPredicate, self.sameThreeCharStartPredicate)
    
class TfidfTest(unittest.TestCase):
  def setUp(self):
    self.field = "Hello World world"
    self.tokenfactory = mk.AtomFactory("tokens")
    self.record_id = 20
    self.data_d = {
                     100 : {"name": "Bob", "age": "50", "dataset": 0},
                     105 : {"name": "Charlie", "age": "75", "dataset": 1},
                     110 : {"name": "Meredith", "age": "40", "dataset": 1},
                     115 : {"name": "Sue", "age": "10", "dataset": 0},
                     120 : {"name": "Jimbo", "age": "21","dataset": 1},
                     125 : {"name": "Jimbo", "age": "21", "dataset": 0},
                     130 : {"name": "Willy", "age": "35", "dataset": 0},
                     135 : {"name": "Willy", "age": "35", "dataset": 1},
                     140 : {"name": "Martha", "age": "19", "dataset": 1},
                     145 : {"name": "Kyle", "age": "27", "dataset": 0},
                  }

    self.data_d = dict((k, dedupe.core.frozendict(v)) 
                              for k, v in self.data_d.items())

    self.constrained_d = {}
    for k, v in self.data_d.items() :
      if v['dataset'] == 0 :
        self.constrained_d[k] = dedupe.core.frozendict(v, constrained=True)
      else :
        self.constrained_d[k] = dedupe.core.frozendict(v)

    self.tfidf_fields = set(["name"])

  def test_field_to_atom_vector(self):

    av = dedupe.tfidf.fieldToAtomVector(self.field, self.record_id, self.tokenfactory)
    assert av[self.tokenfactory["hello"]] == 1.0
    assert av[self.tokenfactory["world"]] == 2.0


  def test_constrained_inverted_index(self):

    inverted_index, token_vectors = dedupe.tfidf.invertIndex(
                                              self.constrained_d.iteritems(),
                                              self.tfidf_fields)


    assert set(token_vectors['name'].keys()) == set([130, 125])

    indexed_records = []
    for atomvectors in inverted_index['name'].values():
      for av in atomvectors:
        indexed_records.append(av.name)

    assert set(indexed_records) == set([120,135])


  def test_unconstrained_inverted_index(self):
    inverted_index, token_vectors = dedupe.tfidf.invertIndex(
                                              self.data_d.iteritems(),
                                              self.tfidf_fields)


    assert set(token_vectors['name'].keys()) == set([120, 130, 125, 135])

    indexed_records = []
    for atomvectors in inverted_index['name'].values():
      for av in atomvectors:
        indexed_records.append(av.name)

    assert set(indexed_records) == set([120, 130, 125, 135])

class PredicatesTest(unittest.TestCase):
  def test_predicates_correctness(self):
    field = '123 16th st'
    assert dedupe.predicates.wholeFieldPredicate(field) == ('123 16th st',)
    assert dedupe.predicates.tokenFieldPredicate(field) == ('123', '16th', 'st')
    assert dedupe.predicates.commonIntegerPredicate(field) == ('123', '16')
    assert dedupe.predicates.sameThreeCharStartPredicate(field) == ('123',)
    assert dedupe.predicates.sameFiveCharStartPredicate(field) == ('123 1',)
    assert dedupe.predicates.sameSevenCharStartPredicate(field) == ('123 16t',)
    assert dedupe.predicates.nearIntegersPredicate(field) == (15, 16, 17, 122, 123, 124)
    assert dedupe.predicates.commonFourGram(field) == ('123 ', '23 1', '3 16', ' 16t', '16th', '6th ', 'th s', 'h st')
    assert dedupe.predicates.commonSixGram(field) == ('123 16', '23 16t', '3 16th', ' 16th ', '16th s', '6th st')
    assert dedupe.predicates.initials(field,12) == ()
    assert dedupe.predicates.initials(field,7) == ('123 16t',)
    assert dedupe.predicates.ngrams(field,3) == ('123','23 ','3 1',' 16','16t','6th','th ','h s',' st')

class FieldDistances(unittest.TestCase):
  def test_field_distance_simple(self) :
    fieldDistances = dedupe.core.fieldDistances
    deduper = dedupe.Dedupe({'name' : {'type' :'String'},
                             'source' : {'type' : 'Source',
                                         'Source Names' : ['a', 'b']}}, [])

    record_pairs = (({'name' : 'steve', 'source' : 'a'}, 
                     {'name' : 'steven', 'source' : 'a'}),)


    numpy.testing.assert_array_almost_equal(fieldDistances(record_pairs, 
                                                           deduper.data_model),
                                            numpy.array([[0, 0.647, 0, 0, 0]]), 3)

    record_pairs = (({'name' : 'steve', 'source' : 'b'}, 
                     {'name' : 'steven', 'source' : 'b'}),)
    numpy.testing.assert_array_almost_equal(fieldDistances(record_pairs, 
                                                           deduper.data_model),
                                            numpy.array([[1, 0.647, 0, 0.647, 0]]), 3)

    record_pairs = (({'name' : 'steve', 'source' : 'a'}, 
                     {'name' : 'steven', 'source' : 'b'}),)
    numpy.testing.assert_array_almost_equal(fieldDistances(record_pairs, 
                                                           deduper.data_model),
                                            numpy.array([[0, 0.647, 1, 0, 0.647]]), 3)

  def test_comparator(self) :
    fieldDistances = dedupe.core.fieldDistances
    deduper = dedupe.Dedupe({'type' : {'type' : 'Categorical',
                                       'Categories' : ['a', 'b', 'c']}
                             }, [])

    record_pairs = (({'type' : 'a'},
                     {'type' : 'b'}),
                    ({'type' : 'a'},
                     {'type' : 'c'}))

    numpy.testing.assert_array_almost_equal(fieldDistances(record_pairs, 
                                                           deduper.data_model),
                                            numpy.array([[ 0, 0, 1, 0, 0],
                                                         [ 0, 0, 0, 1, 0]]),
                                            3)

    deduper = dedupe.Dedupe({'type' : {'type' : 'Categorical',
                                       'Categories' : ['a', 'b', 'c']},
                             'source' : {'type' : 'Source',
                                         'Source Names' : ['foo', 'bar']}
                             }, [])

    record_pairs = (({'type' : 'a',
                      'source' : 'bar'},
                     {'type' : 'b',
                      'source' : 'bar'}),
                    ({'type' : 'a', 
                      'source' : 'foo'},
                     {'type' : 'c',
                      'source' : 'bar'}))


    numpy.testing.assert_array_almost_equal(fieldDistances(record_pairs, 
                                                           deduper.data_model),
         numpy.array([[ 1, 0, 0, 0, 1, 0, 0, 0, 0, 0, 0, 1, 0, 0, 0, 0, 0.],
                      [ 0, 0, 1, 0, 0, 1, 0, 0, 0, 0, 0, 0, 0, 0, 1, 0, 0.]]),
                                            3)

 

  def test_field_distance_interaction(self) :
    fieldDistances = dedupe.core.fieldDistances
    deduper = dedupe.Dedupe({'first_name' : {'type' :'String'},
                             'last_name' : {'type' : 'String'},
                             'first-last' : {'type' : 'Interaction', 
                                             'Interaction Fields' : ['first_name', 
                                                                     'last_name']},
                             'source' : {'type' : 'Source',
                                         'Source Names' : ['a', 'b']}
                           }, [])

    record_pairs = (({'first_name' : 'steve', 
                      'last_name' : 'smith', 
                      'source' : 'b'}, 
                     {'first_name' : 'steven', 
                      'last_name' : 'smith', 
                      'source' : 'b'}),)

    # ['source', 'first_name', 'last_name', 'different sources',
    # 'first-last', 'source:first_name', 'different sources:first_name',
    # 'source:last_name', 'different sources:last_name',
    # 'source:first-last', 'different sources:first-last']
    numpy.testing.assert_array_almost_equal(fieldDistances(record_pairs, 
                                                           deduper.data_model),
                                            numpy.array([[ 1.0,  
                                                           0.647,  
                                                           0.5,  
                                                           0.0,
                                                           0.323,
                                                           0.647,
                                                           0.0,
                                                           0.5,
                                                           0.0,
                                                           0.323,
                                                           0.0]]),
                                            3)





if __name__ == "__main__":
    unittest.main()
<|MERGE_RESOLUTION|>--- conflicted
+++ resolved
@@ -85,26 +85,11 @@
       assert len(w) == 1
       assert str(w[-1].message) == "Requested sample of size 10000, only returning 45 possible pairs"
 
-class DataModelTest(unittest.TestCase) :
-
-<<<<<<< HEAD
-class DedupeClassTest(unittest.TestCase):
-  def test_initialize(self) :
-    dist = dedupe.affinegap.normalizedAffineGapDistance
-    deduper = dedupe.Dedupe({'name' : {'type' : 'String'}})
-    assert deduper.data_model['fields']['name'] == {'Has Missing': False, 
-                                                    'type': 'String', 
-                                                    'comparator': dist}
-
-    deduper = dedupe.Dedupe({'name' : {'type' : 'String',
-                                       'Has Missing' : True}})
-    assert deduper.data_model['fields']['name'] == {'Has Missing': True, 
-                                                    'type': 'String', 
-                                                    'comparator': dist }
-
+class SourceComparatorTest(unittest.TestCase) :
+  def test_comparator(self) :
     deduper = dedupe.Dedupe({'name' : {'type' : 'Source',
                                        'Source Names' : ['a', 'b'],
-                                       'Has Missing' : True}})
+                                       'Has Missing' : True}}, ())
 
     source_comparator = deduper.data_model['fields']['name']['comparator']
     assert source_comparator('a', 'a') == 0
@@ -114,7 +99,10 @@
     self.assertRaises(ValueError, source_comparator, 'b', 'c')
     self.assertRaises(ValueError, source_comparator, '', 'c')
     assert numpy.isnan(source_comparator('', 'b'))
-=======
+
+
+class DataModelTest(unittest.TestCase) :
+
   def test_data_model(self) :
     OrderedDict = dedupe.backport.OrderedDict
     DataModel = dedupe.datamodel.DataModel
@@ -221,7 +209,6 @@
                 'age'  : {'type': 'String'},
               }
     deduper = dedupe.Dedupe(fields, [])
->>>>>>> c68b2352
 
   def test_base_predicates(self) :
     deduper = dedupe.Dedupe({'name' : {'type' : 'String'}}, [])
@@ -408,7 +395,6 @@
                                                       set(['4','5'])]
     assert hierarchical(self.str_dupes,'S1', 0) == [set(['1', '2', '3', '4', '5'])]
 
-<<<<<<< HEAD
   def test_hungarian(self):
     hungarian = dedupe.clustering.clusterConstrained
     assert hungarian(self.bipartite_dupes, 0.5) == [set([3, 8]), 
@@ -432,10 +418,6 @@
 
 
 class BlockingTest(unittest.TestCase):
-=======
-
-class TfidfTest(unittest.TestCase):
->>>>>>> c68b2352
   def setUp(self):
     self.frozendict = dedupe.core.frozendict
     fields =  { 'name' : {'type': 'String'}, 
