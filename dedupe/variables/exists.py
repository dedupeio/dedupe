from __future__ import annotations

from typing import Any

from categorical import CategoricalComparator

from dedupe._typing import PredicateFunction
from dedupe.variables.base import DerivedType, FieldType


<<<<<<< HEAD

=======
>>>>>>> 7ee6e6c4
class ExistsType(FieldType):
    type = "Exists"
    _predicate_functions: list[PredicateFunction] = []

    def __init__(self, field: str, **kwargs):
        super().__init__(field, **kwargs)

        self.cat_comparator = CategoricalComparator([0, 1])

        self.higher_vars = []
        for higher_var in self.cat_comparator.dummy_names:
            dummy_var = DerivedType(higher_var, "Dummy", has_missing=self.has_missing)
            self.higher_vars.append(dummy_var)

    def comparator(self, field_1: Any, field_2: Any) -> list[int]:
        if field_1 and field_2:
            return self.cat_comparator(1, 1)
        elif field_1 or field_2:
            return self.cat_comparator(0, 1)
        else:
            return self.cat_comparator(0, 0)
        
    def __len__(self) -> int:
        return len(self.higher_vars)

    # This flag tells fieldDistances in dedupe.core to pass
    # missing values (None) into the comparator
    comparator.missing = True  # type: ignore<|MERGE_RESOLUTION|>--- conflicted
+++ resolved
@@ -8,10 +8,6 @@
 from dedupe.variables.base import DerivedType, FieldType
 
 
-<<<<<<< HEAD
-
-=======
->>>>>>> 7ee6e6c4
 class ExistsType(FieldType):
     type = "Exists"
     _predicate_functions: list[PredicateFunction] = []
