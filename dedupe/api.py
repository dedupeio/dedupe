#!/usr/bin/python
# -*- coding: utf-8 -*-
"""
dedupe provides the main user interface for the library the
Dedupe class
"""

import itertools
import logging
import pickle
import multiprocessing
import warnings
import os
import sqlite3
import tempfile

import numpy
import json
import rlr

import dedupe.core as core
import dedupe.serializer as serializer
import dedupe.blocking as blocking
import dedupe.clustering as clustering
import dedupe.datamodel as datamodel
import dedupe.labeler as labeler
import dedupe.predicates

from typing import (Mapping,
                    Optional,
                    List,
                    Tuple,
                    Set,
                    Dict,
                    Union,
                    Generator,
                    Iterable,
                    Sequence,
                    BinaryIO,
                    cast,
                    TextIO)
from typing_extensions import Literal
from dedupe._typing import (Data,
                            Clusters,
                            RecordPairs,
                            RecordID,
                            RecordDict,
                            Blocks,
                            TrainingExample,
                            LookupResults,
                            Links,
                            TrainingData,
                            Classifier,
                            JoinConstraint)

logger = logging.getLogger(__name__)
# -*- coding: future_fstrings -*-


class Matching(object):
    """
    Base Class for Record Matching Classes
    """

<<<<<<< HEAD
    def __init__(self, num_cores: Optional[int], **kwargs) -> None:

=======
    def __init__(self, num_cores):
        print("Initializing Matching class")
>>>>>>> 644ad927
        if num_cores is None:
            self.num_cores = multiprocessing.cpu_count()
        else:
            self.num_cores = num_cores

        self._fingerprinter: Optional[blocking.Fingerprinter] = None
        self.data_model: datamodel.DataModel
        self.classifier: Classifier
        self.predicates: Sequence[dedupe.predicates.Predicate]

    @property
    def fingerprinter(self) -> blocking.Fingerprinter:

        if self._fingerprinter is None:
            raise ValueError('the record fingerprinter is not intialized, '
                             'please run the train method')

        return self._fingerprinter


class IntegralMatching(Matching):
    """
    This class is for linking class where we need to score all possible
    pairs before deciding on any matches
    """

    def score(self,
              pairs: RecordPairs) -> numpy.ndarray:
        """
        Scores pairs of records. Returns pairs of tuples of records id and
        associated probabilites that the pair of records are match

        Args:
            pairs: Iterator of pairs of records

        """
        try:
            matches = core.scoreDuplicates(pairs,
                                           self.data_model,
                                           self.classifier,
                                           self.num_cores)
        except RuntimeError:
            raise RuntimeError('''
                You need to either turn off multiprocessing or protect
                the calls to the Dedupe methods with a
                `if __name__ == '__main__'` in your main module, see
                https://docs.python.org/3/library/multiprocessing.html#the-spawn-and-forkserver-start-methods''')

        return matches


class DedupeMatching(IntegralMatching):
    """
    Class for Deduplication, extends Matching.

    Use DedupeMatching when you have a dataset that can contain
    multiple references to the same entity.

    """

    def __init__(self, *args, **kwargs) -> None:
        super().__init__(*args, **kwargs)

<<<<<<< HEAD
    def partition(self,
                  data: Data,
                  threshold: float = 0.5) -> Clusters:  # pragma: no cover
=======
    def matchBlocks(self, blocks, classifier_threshold=.5,
                    cluster_threshold=0.5, *args, **kwargs):
>>>>>>> 644ad927
        """
        Identifies records that all refer to the same entity, returns
        tuples containing a sequence of record ids and corresponding
        sequence of confidence score as a float between 0 and 1. The
        record_ids within each set should refer to the same entity and the
        confidence score is a measure of our confidence a particular entity
        belongs in the cluster.

        This method should only used for small to moderately sized
        datasets for larger data, you need may need to generate your
        own pairs of records and feed them to :func:`~score`.

        Args:
            data: Dictionary of records, where the keys are record_ids
                  and the values are dictionaries with the keys being
                  field names

            threshold: Number between 0 and 1 (Default is 0.5).  We
                       will only consider put together records into
                       clusters if the `cophenetic similarity
                       <https://en.wikipedia.org/wiki/Cophenetic>`_ of
                       the cluster is greater than the threshold.

                       Lowering the number will increase recall,
                       raising it will increase precision

<<<<<<< HEAD
        .. code:: python

           > clusters = matcher.partition(data, threshold=0.5)
           > print(duplicates)
           [((1, 2, 3), (0.790, 0.860, 0.790)),
            ((4, 5), (0.720, 0.720)),
            ((10, 11), (0.899, 0.899))]

        """
        pairs = self.pairs(data)
        pair_scores = self.score(pairs)
        clusters = self.cluster(pair_scores, threshold)

        clusters = self._add_singletons(data, clusters)

        clusters = list(clusters)
=======
        """
        print("Matching.matchBlocks")
        candidate_records = itertools.chain.from_iterable(self._blockedPairs(blocks))
        matches = core.scoreDuplicates(candidate_records,
                                       self.data_model,
                                       self.classifier,
                                       self.num_cores,
                                       classifier_threshold)
        print(matches)
        logger.debug("matching done, begin clustering")

        for cluster in self._cluster(matches, cluster_threshold, *args, **kwargs):
            yield cluster
>>>>>>> 644ad927

        try:
            mmap_file = pair_scores.filename
            del pair_scores
            os.remove(mmap_file)
        except AttributeError:
            pass

        return clusters

    def _add_singletons(self, data, clusters):

        singletons = set(data.keys())

        for record_ids, score in clusters:
            singletons.difference_update(record_ids)
            yield (record_ids, score)

        for singleton in singletons:
            yield (singleton, ), (1.0, )

    def pairs(self, data):
        '''
        Yield pairs of records that share common fingerprints.

        Each pair will occur at most once. If you override this
        method, you need to take care to ensure that this remains
        true, as downstream methods, particularly :func:`cluster`, assumes
        that every pair of records is compared no more than once.

        Args:
            data: Dictionary of records, where the keys are record_ids
                  and the values are dictionaries with the keys being
                  field names

        .. code:: python

            > pairs = matcher.pairs(data)
            > print(list(pairs))
            [((1, {'name' : 'Pat', 'address' : '123 Main'}),
              (2, {'name' : 'Pat', 'address' : '123 Main'})),
             ((1, {'name' : 'Pat', 'address' : '123 Main'}),
              (3, {'name' : 'Sam', 'address' : '123 Main'}))
             ]

        '''

        self.fingerprinter.index_all(data)

<<<<<<< HEAD
        id_type = core.sqlite_id_type(data)

        # Blocking and pair generation are typically the first memory
        # bottlenecks, so we'll use sqlite3 to avoid doing them in memory
        with tempfile.TemporaryDirectory() as temp_dir:
            con = sqlite3.connect(temp_dir + '/blocks.db')
=======
    def __init__(self, *args, **kwargs):
        print("Initializing DedupeMatching, calling super class Matching constructor")
        super().__init__(*args, **kwargs)
        self._cluster = clustering.cluster

    def match(self, data, classifier_threshold=0.5, cluster_threshold=0.5,
              generator=False):  # pragma: no cover
        """Identifies records that all refer to the same entity, returns
        tuples
>>>>>>> 644ad927

            con.execute('''CREATE TABLE blocking_map
                           (block_key text, record_id {id_type})
                        '''.format(id_type=id_type))

            con.executemany("INSERT INTO blocking_map values (?, ?)",
                            self.fingerprinter(data.items()))

<<<<<<< HEAD
            self.fingerprinter.reset_indices()
=======
        Args:
>>>>>>> 644ad927

            con.execute('''CREATE INDEX block_key_idx
                           ON blocking_map (block_key)''')
            pairs = con.execute('''SELECT DISTINCT a.record_id, b.record_id
                                   FROM blocking_map a
                                   INNER JOIN blocking_map b
                                   USING (block_key)
                                   WHERE a.record_id < b.record_id''')

            for a_record_id, b_record_id in pairs:
                yield ((a_record_id, data[a_record_id]),
                       (b_record_id, data[b_record_id]))

            pairs.close()
            con.close()

<<<<<<< HEAD
    def cluster(self,
                scores: numpy.ndarray,
                threshold: float = 0.5) -> Clusters:
        """
        From the similarity scores of pairs of records, decide which groups
        of records are all referring to the same entity.

        Yields tuples containing a sequence of record ids and corresponding
        sequence of confidence score as a float between 0 and 1. The
        record_ids within each set should refer to the same entity and the
        confidence score is a measure of our confidence a particular entity
        belongs in the cluster.

        Args:
            scores: a numpy `structured array <https://docs.scipy.org/doc/numpy/user/basics.rec.html>`_ with a dtype of `[('pairs', id_type, 2),
                    ('score', 'f4')]` where dtype is either a str
                    or int, and score is a number between 0 and
                    1. The 'pairs' column contains pairs of ids of
                    the records compared and the 'score' column
                    should contains the similarity score for that
                    pair of records.

                    For each pair, the smaller id should be first.

            threshold: Number between 0 and 1. We will only consider
                       put together records into clusters if the
                       `cophenetic similarity
                       <https://en.wikipedia.org/wiki/Cophenetic>`_ of
                       the cluster is greater than the threshold.

                       Lowering the number will increase recall,
                       raising it will increase precision

                       Defaults to 0.5.

        .. code:: python

           > pairs = matcher.pairs(data)
           > scores = matcher.scores(pairs)
           > clusters = matcher.cluster(scores)
           > print(list(clusters))
           [((1, 2, 3), (0.790, 0.860, 0.790)),
            ((4, 5), (0.720, 0.720)),
            ((10, 11), (0.899, 0.899))]
=======
        Returns:
            clusters: (list)[tuple] list of clustered duplicates
                'idx' = id of record
                'scorex' = score, float between 0 and 1
                [
                    (('id1', 'id2', 'id3'), [score1, score2, score3])
                ]

        """
        blocked_pairs = self._blockData(data)
        print("DedupeMatching.match")
        clusters = self.matchBlocks(blocked_pairs, classifier_threshold, cluster_threshold)
        if generator:
            return clusters
        else:
            return list(clusters)
>>>>>>> 644ad927

        """

        logger.debug("matching done, begin clustering")

        yield from clustering.cluster(scores, threshold)


class RecordLinkMatching(IntegralMatching):
    """
    Class for Record Linkage, extends Matching.

    Use RecordLinkMatching when you have two datasets that you want to merge
    """

    def pairs(self, data_1: Data, data_2: Data) -> RecordPairs:
        """
        Yield pairs of records that share common fingerprints.

        Each pair will occur at most once. If you override this
        method, you need to take care to ensure that this remains
        true, as downstream methods, particularly :func:`one_to_one`,
        and :func:`many_to_one` assumes that every pair of records is
        compared no more than once.

        Args:
            data_1: Dictionary of records from first dataset, where the
                    keys are record_ids and the values are dictionaries
                    with the keys being field names
            data_2: Dictionary of records from second dataset, same
                    form as data_1

        .. code:: python

           > pairs = matcher.pairs(data_1, data_2)
           > print(list(pairs))
           [((1, {'name' : 'Pat', 'address' : '123 Main'}),
             (2, {'name' : 'Pat', 'address' : '123 Main'})),
            ((1, {'name' : 'Pat', 'address' : '123 Main'}),
             (3, {'name' : 'Sam', 'address' : '123 Main'}))
            ]
        """

        self.fingerprinter.index_all(data_2)

        id_type_a = core.sqlite_id_type(data_1)
        id_type_b = core.sqlite_id_type(data_2)

        # Blocking and pair generation are typically the first memory
        # bottlenecks, so we'll use sqlite3 to avoid doing them in memory
        with tempfile.TemporaryDirectory() as temp_dir:
            con = sqlite3.connect(temp_dir + '/blocks.db')

            con.executescript('''CREATE TABLE blocking_map_a
                                 (block_key text, record_id {id_type_a});

                                 CREATE TABLE blocking_map_b
                                 (block_key text, record_id {id_type_b});
                              '''.format(id_type_a=id_type_a,
                                         id_type_b=id_type_b))

            con.executemany("INSERT INTO blocking_map_a values (?, ?)",
                            self.fingerprinter(data_1.items()))

            con.executemany("INSERT INTO blocking_map_b values (?, ?)",
                            self.fingerprinter(data_2.items(), target=True))

            self.fingerprinter.reset_indices()

            con.executescript('''CREATE INDEX block_key_a_idx
                                 ON blocking_map_a (block_key);

                                 CREATE INDEX block_key_b_idx
                                 ON blocking_map_b (block_key);''')

            pairs = con.execute('''SELECT DISTINCT a.record_id, b.record_id
                                   FROM blocking_map_a a
                                   INNER JOIN blocking_map_b b
                                   USING (block_key)''')

            for a_record_id, b_record_id in pairs:
                yield ((a_record_id, data_1[a_record_id]),
                       (b_record_id, data_2[b_record_id]))

            pairs.close()
            con.close()

    def join(self,
             data_1: Data,
             data_2: Data,
             threshold: float = 0.5,
             constraint: JoinConstraint = "one-to-one") -> Links:
        """
        Identifies pairs of records that refer to the same entity.

        Returns pairs of record ids with a confidence score as a float
        between 0 and 1. The record_ids within the pair should refer to the
        same entity and the confidence score is the estimated probability that
        the records refer to the same entity.

        This method should only used for small to moderately sized
        datasets for larger data, you need may need to generate your
        own pairs of records and feed them to the :func:`~score`.

        Args:
            data_1: Dictionary of records from first dataset, where the
                    keys are record_ids and the values are dictionaries
                    with the keys being field names

            data_2: Dictionary of records from second dataset, same form
                    as data_1

            threshold: Number between 0 and 1 (default is .5). We
                       will consider records as potential
                       duplicates if the predicted probability of
                       being a duplicate is above the threshold.

                       Lowering the number will increase recall, raising it
                       will increase precision

            constraint: What type of constraint to put on a join.

                        'one-to-one'
                              Every record in data_1 can match at most
                              one record from data_2 and every record
                              from data_2 can match at most one record
                              from data_1. This is good for when both
                              data_1 and data_2 are from different
                              sources and you are interested in
                              matching across the sources. If,
                              individually, data_1 or data_2 have many
                              duplicates you will not get good
                              matches.
                        'many-to-one'
                              Every record in data_1 can match at most
                              one record from data_2, but more than
                              one record from data_1 can match to the
                              same record in data_2. This is good for
                              when data_2 is a lookup table and data_1
                              is messy, such as geocoding or matching
                              against golden records.
                        'many-to-many'
                              Every record in data_1 can match
                              multiple records in data_2 and vice
                              versa. This is like a SQL inner join.

        .. code:: python

           > links = matcher.join(data_1, data_2, threshold=0.5)
           > print(list(links))
           [((1, 2), 0.790),
            ((4, 5), 0.720),
            ((10, 11), 0.899)]



<<<<<<< HEAD
=======
    def _blockData(self, data_d):
        """Use blocking rules from predicates to create blocks (preliminary clusters).

        The blocking.Blocker.__call__ function takes the list of
        records (data_d) and creates groups of records based on
        the predicates computed during training. This function takes
        those results and converts them into a dictionary.

        blocks: (dict)
            key = (str) the stringified predicate rule
                A predicate rule can involve 1+ predicates. For example, a
                predicate rule might be:
                (   SimplePredicate: (wholeFieldPredicate, gender),
                    SimplePredicate: (wholeFieldPredicate, city)
                )
                For a record with city = 'Prince George' and gender = 'female',
                the stringified predicate rule would be:
                    'female:Prince George:0'
                The final number indicates the predicate rule number (0)
            value = (list)[str] list of record ids which are in this
                blocked cluster
>>>>>>> 644ad927
        """

        assert constraint in {'one-to-one', 'many-to-one', 'many-to-many'}, (
            '%s is an invalid constraint option. Valid options include '
            'one-to-one, many-to-one, or many-to-many' % constraint)

        pairs = self.pairs(data_1, data_2)
        pair_scores = self.score(pairs)

<<<<<<< HEAD
        if constraint == 'one-to-one':
            links = self.one_to_one(pair_scores, threshold)
        elif constraint == 'many-to-one':
            links = self.many_to_one(pair_scores, threshold)
        elif constraint == 'many-to-many':
            links = pair_scores[pair_scores['score'] > threshold]

        links = list(links)
=======
        block_groups = itertools.groupby(self.blocker(data_d.items()),
                                         lambda x: x[1])
        print("DedupeMatching._blockData")

        for record_id, block in block_groups:
            print(f"Record id: {record_id}")
            block_keys = [block_key for block_key, _ in block]
            print(f"Block keys api: {block_keys}")
            coverage[record_id] = block_keys
            for block_key in block_keys:
                if block_key in blocks:
                    blocks[block_key].append(record_id)
                else:
                    blocks[block_key] = [record_id]
>>>>>>> 644ad927

        try:
            mmap_file = pair_scores.filename
            del pair_scores
            os.remove(mmap_file)
        except AttributeError:
            pass

<<<<<<< HEAD
        return links

    def one_to_one(self,
                   scores: numpy.ndarray,
                   threshold: float = 0.0) -> Links:
        """From the similarity scores of pairs of records, decide which
        pairs refer to the same entity.

        Every record in data_1 can match at most one record from
        data_2 and every record from data_2 can match at most one
        record from data_1. See
        https://en.wikipedia.org/wiki/Injective_function.

        This method is good for when both data_1 and data_2 are from
        different sources and you are interested in matching across
        the sources. If, individually, data_1 or data_2 have many duplicates
        you will not get good matches.
=======
        blocks = {block_key: record_ids for block_key, record_ids
                  in blocks.items() if len(record_ids) > 1}
        print("Blocks")
        print(blocks)
        coverage = {record_id: [k for k in cover if k in blocks]
                    for record_id, cover in coverage.items()}
        print(coverage)
        for block_key, block in blocks.items():
            processed_block = []
            print("New block")
            for record_id in block:
                smaller_blocks = {k for k in coverage[record_id]
                                  if k < block_key}
                processed_block.append((record_id, data_d[record_id], smaller_blocks))
                print(record_id)
            yield processed_block
>>>>>>> 644ad927

        Yields pairs of record ids with a confidence score as a float
        between 0 and 1. The record_ids within the pair should refer to the
        same entity and the confidence score is the estimated probability that
        the records refer to the same entity.

        Args:
            scores: a numpy `structured array <https://docs.scipy.org/doc/numpy/user/basics.rec.html>`_ with a dtype of `[('pairs', id_type, 2),
                    ('score', 'f4')]` where dtype is either a str
                    or int, and score is a number between 0 and
                    1. The 'pairs' column contains pairs of ids of
                    the records compared and the 'score' column
                    should contains the similarity score for that
                    pair of records.

            threshold: Number between 0 and 1 (default is 0.0). We
                       will consider records as potential
                       duplicates if the predicted probability of
                       being a duplicate is above the threshold.

                       Lowering the number will increase recall, raising it
                       will increase precision


        .. code:: python

           > pairs = matcher.pairs(data)
           > scores = matcher.scores(pairs, threshold=0.5)
           > links = matcher.one_to_one(scores)
           > print(list(links))
           [((1, 2), 0.790),
            ((4, 5), 0.720),
            ((10, 11), 0.899)]

        """
        if threshold:
            scores = scores[scores['score'] > threshold]

        logger.debug("matching done, begin clustering")

        yield from clustering.greedyMatching(scores)

    def many_to_one(self,
                    scores: numpy.ndarray,
                    threshold: float = 0.0) -> Links:
        """
        From the similarity scores of pairs of records, decide which
        pairs refer to the same entity.

        Every record in data_1 can match at most one record from
        data_2, but more than one record from data_1 can match to the same
        record in data_2. See
        https://en.wikipedia.org/wiki/Surjective_function

        This method is good for when data_2 is a lookup table and data_1
        is messy, such as geocoding or matching against golden records.

        Yields pairs of record ids with a confidence score as a float
        between 0 and 1. The record_ids within the pair should refer to the
        same entity and the confidence score is the estimated probability that
        the records refer to the same entity.

        Args:
            scores: a numpy `structured array <https://docs.scipy.org/doc/numpy/user/basics.rec.html>`_ with a dtype of `[('pairs', id_type, 2),
                    ('score', 'f4')]` where dtype is either a str
                    or int, and score is a number between 0 and
                    1. The 'pairs' column contains pairs of ids of
                    the records compared and the 'score' column
                    should contains the similarity score for that
                    pair of records.

            threshold: Number between 0 and 1 (default is 0.0). We
                       will consider records as potential
                       duplicates if the predicted probability of
                       being a duplicate is above the threshold.

                       Lowering the number will increase recall, raising it
                       will increase precision

        .. code:: python

           > pairs = matcher.pairs(data)
           > scores = matcher.scores(pairs, threshold=0.5)
           > links = matcher.many_to_one(scores)
           > print(list(links))
           [((1, 2), 0.790),
            ((4, 5), 0.720),
            ((7, 2), 0.623),
            ((10, 11), 0.899)]

        """

        logger.debug("matching done, begin clustering")

        yield from clustering.pair_gazette_matching(scores, threshold, 1)


class GazetteerMatching(Matching):

    def __init__(self, num_cores: Optional[int], **kwargs) -> None:

        super().__init__(num_cores, **kwargs)

        self.temp_dir = tempfile.TemporaryDirectory()

        self.db = self.temp_dir.name + '/blocks.db'

        self.indexed_data: Dict[RecordID, RecordDict] = {}

    def _close(self):
        self.temp_dir.cleanup()

    def __del__(self):
        self._close()

    def index(self, data: Data) -> None:  # pragma: no cover
        """
        Add records to the index of records to match against. If a record in
        `canonical_data` has the same key as a previously indexed record, the
        old record will be replaced.

        Args:
            data: a dictionary of records where the keys
                  are record_ids and the values are
                  dictionaries with the keys being
                  field_names
        """

        self.fingerprinter.index_all(data)

        id_type = core.sqlite_id_type(data)

        con = sqlite3.connect(self.db)
        con.execute('''CREATE TABLE IF NOT EXISTS indexed_records
                       (block_key text,
                        record_id {id_type},
                        UNIQUE(block_key, record_id))
                    '''.format(id_type=id_type))

        con.executemany("REPLACE INTO indexed_records VALUES (?, ?)",
                        self.fingerprinter(data.items(), target=True))

        con.execute('''CREATE INDEX IF NOT EXISTS
                       indexed_records_block_key_idx
                       ON indexed_records
                       (block_key)''')

        con.commit()
        con.close()

        self.indexed_data.update(data)

    def unindex(self, data: Data) -> None:  # pragma: no cover
        """
        Remove records from the index of records to match against.

        Args:
            data: a dictionary of records where the keys
                  are record_ids and the values are
                  dictionaries with the keys being
                  field_names
        """

        for field in self.fingerprinter.index_fields:
            self.fingerprinter.unindex({record[field]
                                        for record
                                        in data.values()},
                                       field)

        con = sqlite3.connect(self.db)
        con.executemany('''DELETE FROM indexed_records
                           WHERE record_id = ?''',
                        ((k, ) for k in data.keys()))

        con.commit()
        con.close()

        for k in data:
            del self.indexed_data[k]

    def blocks(self, data: Data) -> Blocks:
        """
        Yield groups of pairs of records that share fingerprints.

        Each group contains one record from data_1 paired with the records
        from the indexed records that data_1 shares a fingerprint with.

        Each pair within and among blocks will occur at most once. If
        you override this method, you need to take care to ensure that
        this remains true, as downstream methods, particularly
        :func:`many_to_n`, assumes that every pair of records is compared no
        more than once.

        Args:
            data: Dictionary of records, where the keys are record_ids
                  and the values are dictionaries with the keys being
                  field names

        .. code:: python

            > pairs = matcher.pairs(data)
            > print(list(pairs))
            [[((1, {'name' : 'Pat', 'address' : '123 Main'}),
               (8, {'name' : 'Pat', 'address' : '123 Main'})),
              ((1, {'name' : 'Pat', 'address' : '123 Main'}),
               (9, {'name' : 'Sam', 'address' : '123 Main'}))
              ],
             [((2, {'name' : 'Sam', 'address' : '2600 State'}),
               (5, {'name' : 'Pam', 'address' : '2600 Stat'})),
              ((2, {'name' : 'Sam', 'address' : '123 State'}),
               (7, {'name' : 'Sammy', 'address' : '123 Main'}))
             ]]
        """

        id_type = core.sqlite_id_type(data)

        con = sqlite3.connect(self.db, check_same_thread=False)

        con.execute('BEGIN')

        con.execute('''CREATE TEMPORARY TABLE blocking_map
                       (block_key text, record_id {id_type})
                    '''.format(id_type=id_type))
        con.executemany("INSERT INTO blocking_map VALUES (?, ?)",
                        self.fingerprinter(data.items()))

        pairs = con.execute('''SELECT DISTINCT a.record_id, b.record_id
                               FROM blocking_map a
                               INNER JOIN indexed_records b
                               USING (block_key)
                               ORDER BY a.record_id''')

        pair_blocks = itertools.groupby(pairs,
                                        lambda x: x[0])

        for _, pair_block in pair_blocks:

            yield [((a_record_id, data[a_record_id]),
                    (b_record_id, self.indexed_data[b_record_id]))
                   for a_record_id, b_record_id
                   in pair_block]

        pairs.close()
        con.execute("ROLLBACK")
        con.close()

    def score(self,
              blocks: Blocks) -> Generator[numpy.ndarray, None, None]:
        """
        Scores groups of pairs of records. Yields structured numpy arrays
        representing pairs of records in the group and the associated
        probability that the pair is a match.

        Args:
            blocks: Iterator of blocks of records

        """

        matches = core.scoreGazette(blocks,
                                    self.data_model,
                                    self.classifier,
                                    self.num_cores)

        return matches

    def many_to_n(self,
                  score_blocks: Iterable[numpy.ndarray],
                  threshold: float = 0.0,
                  n_matches: int = 1) -> Links:
        """
        For each group of scored pairs, yield the highest scoring N pairs

        Args:
            score_blocks: Iterator of numpy `structured arrays <https://docs.scipy.org/doc/numpy/user/basics.rec.html>`_,
                          each with a dtype of `[('pairs', id_type, 2),
                          ('score', 'f4')]` where dtype is either a str
                          or int, and score is a number between 0 and
                          1. The 'pairs' column contains pairs of ids of
                          the records compared and the 'score' column
                          should contains the similarity score for that
                          pair of records.

            threshold: Number between 0 and 1 (default is 0.0). We
                       will consider records as potential
                       duplicates if the predicted probability of
                       being a duplicate is above the threshold.

                       Lowering the number will increase recall, raising it
                       will increase precision

            n_matches: How many top scoring pairs to select per group

        """

        yield from clustering.gazetteMatching(score_blocks,
                                              threshold,
                                              n_matches)

    def search(self,
               data: Data,
               threshold: float = 0.0,
               n_matches: int = 1,
               generator: bool = False) -> LookupResults:  # pragma: no cover
        """
        Identifies pairs of records that could refer to the same entity,
        returns tuples containing tuples of possible matches, with a
        confidence score for each match. The record_ids within each
        tuple should refer to potential matches from a messy data
        record to canonical records. The confidence score is the
        estimated probability that the records refer to the same
        entity.

        Args:

            data: a dictionary of records from a messy
                  dataset, where the keys are record_ids and
                  the values are dictionaries with the keys
                  being field names.

            threshold: a number between 0 and 1 (default is
                       0.5). We will consider records as
                       potential duplicates if the predicted
                       probability of being a duplicate is
                       above the threshold.

                       Lowering the number will increase
                       recall, raising it will increase
                       precision
            n_matches: the maximum number of possible matches from
                       canonical_data to return for each record in
                       data. If set to `None` all possible
                       matches above the threshold will be
                       returned. Defaults to 1
            generator: when `True`, match will generate a sequence of
                       possible matches, instead of a list. Defaults
                       to `False` This makes `match` a lazy method.

        .. code:: python

            > matches = gazetteer.search(data, threshold=0.5, n_matches=2)
            > print(matches)
            [(((1, 6), 0.72),
              ((1, 8), 0.6)),
             (((2, 7), 0.72),),
             (((3, 6), 0.72),
              ((3, 8), 0.65)),
             (((4, 6), 0.96),
              ((4, 5), 0.63))]

        """
        blocks = self.blocks(data)
        pair_scores = self.score(blocks)
        search_results = self.many_to_n(pair_scores, threshold, n_matches)

        results = self._format_search_results(data, search_results)

        if generator:
            return results
        else:
            return list(results)

    def _format_search_results(self,
                               search_d: Data,
                               results: Links) -> LookupResults:

        seen: Set[RecordID] = set()

        for result in results:
            a = None
            prepared_result = []
            for (a, b), score in result:  # type: ignore
                prepared_result.append((b, score))
            yield a, tuple(prepared_result)
            seen.add(a)

        for k in (search_d.keys() - seen):
            yield k, ()


class StaticMatching(Matching):
    """
    Class for initializing a dedupe object from a settings file.
    """

    def __init__(self,
                 settings_file: BinaryIO,
                 num_cores: Optional[int] = None,
                 **kwargs) -> None:  # pragma: no cover
        """
        Args:
            settings_file: A file object containing settings
                           info produced from the
                           :func:`~dedupe.api.ActiveMatching.write_settings` method.
            num_cores: the number of cpus to use for parallel
                       processing, defaults to the number of cpus
                       available on the machine. If set to 0, then
                       multiprocessing will be disabled.

        .. warning::

            If using multiprocessing on Windows or Mac OS X, then
            you must protect calls to the Dedupe methods with a
            `if __name__ == '__main__'` in your main module, see
            https://docs.python.org/3/library/multiprocessing.html#the-spawn-and-forkserver-start-methods

        """
        super().__init__(num_cores, **kwargs)

        try:
            self.data_model = pickle.load(settings_file)
            self.classifier = pickle.load(settings_file)
            self.predicates = pickle.load(settings_file)
        except (KeyError, AttributeError):
            raise SettingsFileLoadingException(
                "This settings file is not compatible with "
                "the current version of dedupe. This can happen "
                "if you have recently upgraded dedupe.")
        except:  # noqa: E722
            raise SettingsFileLoadingException(
                "Something has gone wrong with loading the settings file. "
                "Try deleting the file")

        logger.info(self.predicates)

        self._fingerprinter = blocking.Fingerprinter(self.predicates)


class ActiveMatching(Matching):
    """
    Class for training a matcher.
    """
    classifier = rlr.RegularizedLogisticRegression()

    def __init__(self,
                 variable_definition: Sequence[Mapping],
                 num_cores: Optional[int] = None,
                 **kwargs) -> None:
        """
<<<<<<< HEAD
        Args:
            variable_definition: A list of dictionaries describing
                                 the variables will be used for
                                 training a model. See :ref:`variable_definitions`
=======
        Initialize from a data model and data sample.

        #### Example usage

            # initialize from a defined set of fields
            variable_definition = [{'field' : 'Site name', 'type': 'String'},
                      {'field' : 'Address', 'type': 'String'},
                      {'field' : 'Zip', 'type': 'String',
                       'Has Missing':True},
                      {'field' : 'Phone', 'type': 'String',
                       'Has Missing':True},
                     ]
>>>>>>> 644ad927

            num_cores: the number of cpus to use for parallel
                       processing. If set to `None`, uses all cpus
                       available on the machine. If set to 0, then
                       multiprocessing will be disabled.

        .. warning::

            If using multiprocessing on Windows or Mac OS X, then
            you must protect calls to the Dedupe methods with a
            `if __name__ == '__main__'` in your main module, see
            https://docs.python.org/3/library/multiprocessing.html#the-spawn-and-forkserver-start-methods

        """
<<<<<<< HEAD
        super().__init__(num_cores, **kwargs)
=======
        print("Initializing ActiveMatching class")
        Matching.__init__(self, num_cores, **kwargs)
>>>>>>> 644ad927

        self.data_model = datamodel.DataModel(variable_definition)

        self.training_pairs: TrainingData
        self.training_pairs = {'distinct': [],
                               'match': []}
        self.active_learner: Optional[Union[labeler.DedupeDisagreementLearner,
                                            labeler.RecordLinkDisagreementLearner]]
        self.active_learner = None

    def cleanup_training(self) -> None:  # pragma: no cover
        '''
        Clean up data we used for training. Free up memory.
        '''
        del self.training_pairs
        del self.active_learner

    def _read_training(self, training_file: TextIO) -> None:
        '''
        Read training from previously built training data file object

        Args:
            training_file: file object containing the training data
        '''

        logger.info('reading training from file')
        training_pairs = json.load(training_file,
                                   cls=serializer.dedupe_decoder)

        try:
            self.mark_pairs(training_pairs)
        except AttributeError as e:
            if "Attempting to fingerprint with an index predicate without indexing records" in str(e):
                raise UserWarning('Training data has records not known '
                                  'to the active learner. Read training '
                                  'in before initializing the active '
                                  'learner with the sample method, or '
                                  'use the prepare_training method.')
            else:
                raise

    def train(self,
              recall: float = 0.95,
              index_predicates: bool = True) -> None:  # pragma: no cover
        """
        Learn final pairwise classifier and fingerprinting rules. Requires that
        adequate training data has been already been provided.

        Args:
            recall: The proportion of true dupe pairs in our
                    training data that that the learned fingerprinting
                    rules must cover. If we lower the recall, there will
                    be pairs of true dupes that we will never
                    directly compare.

                    recall should be a float between 0.0 and 1.0.

            index_predicates: Should dedupe consider predicates
                              that rely upon indexing the
                              data. Index predicates can be slower
                              and take substantial memory.

        """
<<<<<<< HEAD
        assert self.active_learner, "Please initialize with the sample method"

=======
        print("ActiveMatching.train")
>>>>>>> 644ad927
        examples, y = flatten_training(self.training_pairs)
        print("Fit classifier with active label training data")
        self.classifier.fit(self.data_model.distances(examples), y)
        print(f"Number of matches: {len(self.training_pairs['match'])}")
        self.predicates = self.active_learner.learn_predicates(
            recall, index_predicates)
        self._fingerprinter = blocking.Fingerprinter(self.predicates)
        self.fingerprinter.reset_indices()

    def write_training(self, file_obj: TextIO) -> None:  # pragma: no cover
        """
        Write a JSON file that contains labeled examples

        :param file_obj: file object to write training data to

        .. code:: python

            with open('training.json', 'w') as f:
                matcher.write_training(f)

        """

        json.dump(self.training_pairs,
                  file_obj,
                  default=serializer._to_json,
                  ensure_ascii=True)

    def write_settings(self,
                       file_obj: BinaryIO) -> None:  # pragma: no cover
        """
        Write a settings file containing the
        data model and predicates to a file object

        :param file_obj: file object to write settings data into

        .. code:: python

           with open('learned_settings', 'wb') as f:
               matcher.write_settings(f)

        """

        pickle.dump(self.data_model, file_obj)
        pickle.dump(self.classifier, file_obj)
        pickle.dump(self.predicates, file_obj)

    def _writeIndices(self, file_obj: BinaryIO) -> None:
        indices = {}
        doc_to_ids = {}
        canopies = {}
        for full_predicate in self.predicates:
            for predicate in full_predicate:
                if hasattr(predicate, 'index') and predicate.index:
                    doc_to_ids[predicate] = dict(predicate.index._doc_to_id)
                    if hasattr(predicate, "canopy"):
                        canopies[predicate] = predicate.canopy
                    else:
                        try:
                            indices[predicate] = predicate.index._index
                        except AttributeError:
                            pass

        pickle.dump(canopies, file_obj)
        pickle.dump(indices, file_obj)
        pickle.dump(doc_to_ids, file_obj)

    def uncertain_pairs(self) -> List[TrainingExample]:
        '''
        Returns a list of pairs of records from the sample of record pairs
        tuples that Dedupe is most curious to have labeled.

        This method is mainly useful for building a user interface for training
        a matching model.

       .. code:: python

          > pair = matcher.uncertain_pairs()
          > print(pair)
          [({'name' : 'Georgie Porgie'}, {'name' : 'Georgette Porgette'})]

        '''
        assert self.active_learner, "Please initialize with the sample method"
        return [self.active_learner.pop()]

    def mark_pairs(self, labeled_pairs: TrainingData) -> None:
        '''
        Add users labeled pairs of records to training data and update the
        matching model

        This method is useful for building a user interface for training a
        matching model or for adding training data from an existing source.

        Args:
            labeled_pairs: A dictionary with two keys, `match` and `distinct`
                           the values are lists that can contain pairs of
                           records

        .. code:: python

            labeled_examples = {'match'    : [],
                                'distinct' : [({'name' : 'Georgie Porgie'},
                                               {'name' : 'Georgette Porgette'})]
                                }
            matcher.mark_pairs(labeled_examples)

        '''
        self._checkTrainingPairs(labeled_pairs)

        self.training_pairs['match'].extend(labeled_pairs['match'])
        self.training_pairs['distinct'].extend(labeled_pairs['distinct'])

        if self.active_learner:
            examples, y = flatten_training(labeled_pairs)
            self.active_learner.mark(examples, y)

    def _checkTrainingPairs(self, labeled_pairs: TrainingData) -> None:
        try:
            labeled_pairs.items()
            labeled_pairs['match']
            labeled_pairs['distinct']
        except (AttributeError, KeyError):
            raise ValueError('labeled_pairs must be a dictionary with keys '
                             '"distinct" and "match"')

        if labeled_pairs['match']:
            pair = labeled_pairs['match'][0]
            self._checkRecordPair(pair)

        if labeled_pairs['distinct']:
            pair = labeled_pairs['distinct'][0]
            self._checkRecordPair(pair)

        if not labeled_pairs['distinct'] and not labeled_pairs['match']:
            warnings.warn("Didn't return any labeled record pairs")

    def _checkRecordPair(self, record_pair: TrainingExample) -> None:
        try:
            a, b = record_pair
        except ValueError:
            raise ValueError("The elements of data_sample must be pairs "
                             "of record_pairs")
        try:
            record_pair[0].keys() and record_pair[1].keys()
        except AttributeError:
            raise ValueError("A pair of record_pairs must be made up of two "
                             "dictionaries ")

        self.data_model.check(record_pair[0])
        self.data_model.check(record_pair[1])


class StaticDedupe(StaticMatching, DedupeMatching):
    """
    Class for deduplication using saved settings. If you have already
    trained a :class:`Dedupe` object and saved the settings, you can
    load the saved settings with StaticDedupe.

    """


class Dedupe(ActiveMatching, DedupeMatching):
    """
    Class for active learning deduplication. Use deduplication when you have
    data that can contain multiple records that can all refer to the same
    entity.
    """

    canopies = True
    ActiveLearner = labeler.DedupeDisagreementLearner

    def prepare_training(self,
<<<<<<< HEAD
                         data: Data,
                         training_file: TextIO = None,
                         sample_size: int = 1500,
                         blocked_proportion: float = 0.9,
                         original_length: int = None) -> None:
        '''
        Initialize the active learner with your data and, optionally,
        existing training data.

        Sets up the learner.

        Args:
            data: Dictionary of records, where the keys are
                  record_ids and the values are dictionaries
                  with the keys being field names
            training_file: file object containing training data
            sample_size: Size of the sample to draw
            blocked_proportion: The proportion of record pairs to be sampled from similar records, as opposed to randomly selected pairs. Defaults to 0.9.
            original_length: If `data` is a subsample of all your data,
                             `original_length` should be the size of
                             your complete data. By default,
                             `original_length` defaults to the length of
                             `data`.

        .. code:: python

           matcher.prepare_training(data_d, 150000, .5)

           # or
           with open('training_file.json') as f:
               matcher.prepare_training(data_d, training_file=f)

=======
                         data,
                         training_file=None,
                         sample_size=15000,
                         blocked_proportion=0.5,
                         original_length=None):
        """Sets up the learner.

        Args:

            :data: (dict) Dictionary of records, where the keys are
                           record_ids and the values are dictionaries
                           with the keys being field names
            :training_file: file object containing active labels training data
            :sample_size: (int) Size of the sample to draw
            :blocked_proportion: Proportion of the sample that will be blocked
            :original_length: Length of original data, should be set if
                               `data` is a sample of full data
>>>>>>> 644ad927

        """
        print("Preparing training")
        if training_file:
<<<<<<< HEAD
            self._read_training(training_file)
        self._sample(data, sample_size, blocked_proportion, original_length)

    def _sample(self,
                data: Data,
                sample_size: int = 15000,
                blocked_proportion: float = 0.5,
                original_length: int = None) -> None:
        '''Draw a sample of record pairs from the dataset
        (a mix of random pairs & pairs of similar records)
        and initialize active learning with this sample


        :param data: Dictionary of records, where the keys are
                     record_ids and the values are dictionaries
                     with the keys being field names

        :param sample_size: Size of the sample to draw

        :param blocked_proportion: Proportion of the sample that will be blocked

        :param original_length: Length of original data, should be set
                                if `data` is a sample of full data
=======
            print("Reading active labels from training file")
            self.readTraining(training_file)
        self.sample(data, sample_size, blocked_proportion, original_length)

    def sample(self, data, sample_size=15000,
               blocked_proportion=0.5, original_length=None):
        """Draw a sample of record pairs from the dataset
        (a mix of random pairs & pairs of similar records)
        and initialize active learning with this sample

        Args:

            data: (dict) Dictionary of records, where the keys are
                record_ids and the values are dictionaries with the keys being
                field names
            sample_size: (int) Size of the sample to draw
            blocked_proportion  -- Proportion of the sample that will be blocked
            original_length     -- Length of original data, should be set if `data` is
                                   a sample of full data
>>>>>>> 644ad927


        """
        print("api.Dedupe.sample")
        self._checkData(data)

        if not original_length:
            original_length = len(data)

        # We need the active learner to know about all our
        # existing training data, so add them to data dictionary
        examples, y = flatten_training(self.training_pairs)

        self.active_learner = self.ActiveLearner(self.data_model,
                                                 data,
                                                 blocked_proportion,
                                                 sample_size,
                                                 original_length,
                                                 index_include=examples)
        print("Marking active training data")
        self.active_learner.mark(examples, y)

<<<<<<< HEAD
    def _checkData(self, data: Data) -> None:
=======
    def _checkData(self, data):
        """Check that data is not empty and that each record has required fields.
        """
        print("Checking input data is valid")
>>>>>>> 644ad927
        if len(data) == 0:
            raise ValueError(
                'Dictionary of records is empty.')

        self.data_model.check(next(iter(data.values())))


class Link(ActiveMatching):
    """
    Mixin Class for Active Learning Record Linkage
    """

    canopies = False
    ActiveLearner = labeler.RecordLinkDisagreementLearner

    def prepare_training(self,
                         data_1: Data,
                         data_2: Data,
                         training_file: Optional[TextIO] = None,
                         sample_size: int = 15000,
                         blocked_proportion: float = 0.5,
                         original_length_1: Optional[int] = None,
                         original_length_2: Optional[int] = None) -> None:
        '''
        Initialize the active learner with your data and, optionally,
        existing training data.

        Args:
            data_1: Dictionary of records from first dataset, where the
                    keys are record_ids and the values are dictionaries
                    with the keys being field names
            data_2: Dictionary of records from second dataset, same
                    form as data_1
            training_file: file object containing training data

            sample_size: The size of the sample to draw. Defaults to 150,000

            blocked_proportion: The proportion of record pairs to
                                be sampled from similar records,
                                as opposed to randomly selected
                                pairs. Defaults to 0.5.
            original_length_1: If `data_1` is a subsample of your first dataset,
                               `original_length_1` should be the size of
                               the complete first dataset. By default,
                               `original_length_1` defaults to the length of
                               `data_1`
            original_length_2: If `data_2` is a subsample of your first dataset,
                               `original_length_2` should be the size of
                               the complete first dataset. By default,
                               `original_length_2` defaults to the length of
                               `data_2`

        .. code:: python

           matcher.prepare_training(data_1, data_2, 150000)

           with open('training_file.json') as f:
               matcher.prepare_training(data_1, data_2, training_file=f)

        '''

        if training_file:
            self._read_training(training_file)
        self._sample(data_1,
                     data_2,
                     sample_size,
                     blocked_proportion,
                     original_length_1,
                     original_length_2)

    def _sample(self,
                data_1: Data,
                data_2: Data,
                sample_size: int = 15000,
                blocked_proportion: float = 0.5,
                original_length_1: int = None,
                original_length_2: int = None) -> None:
        '''
        Draws a random sample of combinations of records from
        the first and second datasets, and initializes active
        learning with this sample

        :param data_1: Dictionary of records from first dataset, where the
                       keys are record_ids and the values are dictionaries
                       with the keys being field names
        :param data_2: Dictionary of records from second dataset, same
                       form as data_1
        :param sample_size: Size of the sample to draw
        '''
        self._checkData(data_1, data_2)

        # We need the active learner to know about all our
        # existing training data, so add them to data dictionaries
        examples, y = flatten_training(self.training_pairs)

        self.active_learner = self.ActiveLearner(self.data_model,
                                                 data_1,
                                                 data_2,
                                                 blocked_proportion,
                                                 sample_size,
                                                 original_length_1,
                                                 original_length_2,
                                                 index_include=examples)

        self.active_learner.mark(examples, y)

    def _checkData(self, data_1: Data, data_2: Data) -> None:
        if len(data_1) == 0:
            raise ValueError(
                'Dictionary of records from first dataset is empty.')
        elif len(data_2) == 0:
            raise ValueError(
                'Dictionary of records from second dataset is empty.')

        self.data_model.check(next(iter(data_1.values())))
        self.data_model.check(next(iter(data_2.values())))


class RecordLink(Link, RecordLinkMatching):
    """
    Class for active learning record linkage.

    Use RecordLinkMatching when you have two datasets that you want to
    join.
    """


class StaticRecordLink(StaticMatching, RecordLinkMatching):
    """
    Class for record linkage using saved settings. If you have already
    trained a RecordLink instance, you can load the saved settings with
    StaticRecordLink.
    """


class Gazetteer(Link, GazetteerMatching):
    """
    Class for active learning gazetteer matching.

    Gazetteer matching is for matching a messy data set against a
    'canonical dataset'.  This class is useful for such tasks as matching messy
    addresses against a clean list
    """


class StaticGazetteer(StaticMatching, GazetteerMatching):
    """
    Class for gazetter matching using saved settings.

    If you have already trained a :class:`Gazetteer` instance, you can
    load the saved settings with StaticGazetteer.
    """


class EmptyTrainingException(Exception):
    pass


class SettingsFileLoadingException(Exception):
    pass


<<<<<<< HEAD
def flatten_training(training_pairs: TrainingData) -> Tuple[List[TrainingExample], numpy.ndarray]:
    examples: List[TrainingExample] = []
    y = []

    for label in ('match', 'distinct'):
        label = cast(Literal['match', 'distinct'], label)

        pairs = training_pairs[label]
        examples.extend(pairs)
        encoded_y = 1 if label == 'match' else 0
        y.extend([encoded_y] * len(pairs))

=======
def flatten_training(training_pairs):
    """Convert active label training pairs to two lists.

    Args:
        :training_pairs: (dict) dictionary of either 'match' or 'distinct', where
            'match' is a list of pairs of records which are the same, and
            'distinct' is a list of pairs of records which are different

        {
            'match': [
                [record_1, record_2]
            ],
            'distinct': [
                [record_1, record_3]
            ]
        }

    Returns:
        :examples: (list)[list] ordered list of all the record pairs (distinct and match)

            [
                [record_1, record_2],
                [record_1, record_3]
            ]
        :y: (list)[int] list of either 1 or 0, corresponding to examples list
            1 = match
            0 = distinct
    """
    examples = []
    y = []
    for label, pairs in training_pairs.items():
        for pair in pairs:
            if label == 'match':
                y.append(1)
                examples.append(pair)
            elif label == 'distinct':
                y.append(0)
                examples.append(pair)
>>>>>>> 644ad927
    return examples, numpy.array(y)<|MERGE_RESOLUTION|>--- conflicted
+++ resolved
@@ -62,13 +62,8 @@
     Base Class for Record Matching Classes
     """
 
-<<<<<<< HEAD
     def __init__(self, num_cores: Optional[int], **kwargs) -> None:
-
-=======
-    def __init__(self, num_cores):
         print("Initializing Matching class")
->>>>>>> 644ad927
         if num_cores is None:
             self.num_cores = multiprocessing.cpu_count()
         else:
@@ -132,14 +127,10 @@
     def __init__(self, *args, **kwargs) -> None:
         super().__init__(*args, **kwargs)
 
-<<<<<<< HEAD
     def partition(self,
                   data: Data,
-                  threshold: float = 0.5) -> Clusters:  # pragma: no cover
-=======
-    def matchBlocks(self, blocks, classifier_threshold=.5,
-                    cluster_threshold=0.5, *args, **kwargs):
->>>>>>> 644ad927
+                  cluster_threshold: float = 0.5,
+                  classifier_threshold: float = 0.5) -> Clusters:  # pragma: no cover
         """
         Identifies records that all refer to the same entity, returns
         tuples containing a sequence of record ids and corresponding
@@ -166,7 +157,6 @@
                        Lowering the number will increase recall,
                        raising it will increase precision
 
-<<<<<<< HEAD
         .. code:: python
 
            > clusters = matcher.partition(data, threshold=0.5)
@@ -178,26 +168,11 @@
         """
         pairs = self.pairs(data)
         pair_scores = self.score(pairs)
-        clusters = self.cluster(pair_scores, threshold)
+        clusters = self.cluster(pair_scores, cluster_threshold)
 
         clusters = self._add_singletons(data, clusters)
 
         clusters = list(clusters)
-=======
-        """
-        print("Matching.matchBlocks")
-        candidate_records = itertools.chain.from_iterable(self._blockedPairs(blocks))
-        matches = core.scoreDuplicates(candidate_records,
-                                       self.data_model,
-                                       self.classifier,
-                                       self.num_cores,
-                                       classifier_threshold)
-        print(matches)
-        logger.debug("matching done, begin clustering")
-
-        for cluster in self._cluster(matches, cluster_threshold, *args, **kwargs):
-            yield cluster
->>>>>>> 644ad927
 
         try:
             mmap_file = pair_scores.filename
@@ -220,7 +195,7 @@
             yield (singleton, ), (1.0, )
 
     def pairs(self, data):
-        '''
+        """
         Yield pairs of records that share common fingerprints.
 
         Each pair will occur at most once. If you override this
@@ -243,28 +218,16 @@
               (3, {'name' : 'Sam', 'address' : '123 Main'}))
              ]
 
-        '''
+        """
 
         self.fingerprinter.index_all(data)
 
-<<<<<<< HEAD
         id_type = core.sqlite_id_type(data)
 
         # Blocking and pair generation are typically the first memory
         # bottlenecks, so we'll use sqlite3 to avoid doing them in memory
         with tempfile.TemporaryDirectory() as temp_dir:
             con = sqlite3.connect(temp_dir + '/blocks.db')
-=======
-    def __init__(self, *args, **kwargs):
-        print("Initializing DedupeMatching, calling super class Matching constructor")
-        super().__init__(*args, **kwargs)
-        self._cluster = clustering.cluster
-
-    def match(self, data, classifier_threshold=0.5, cluster_threshold=0.5,
-              generator=False):  # pragma: no cover
-        """Identifies records that all refer to the same entity, returns
-        tuples
->>>>>>> 644ad927
 
             con.execute('''CREATE TABLE blocking_map
                            (block_key text, record_id {id_type})
@@ -273,11 +236,7 @@
             con.executemany("INSERT INTO blocking_map values (?, ?)",
                             self.fingerprinter(data.items()))
 
-<<<<<<< HEAD
             self.fingerprinter.reset_indices()
-=======
-        Args:
->>>>>>> 644ad927
 
             con.execute('''CREATE INDEX block_key_idx
                            ON blocking_map (block_key)''')
@@ -294,7 +253,6 @@
             pairs.close()
             con.close()
 
-<<<<<<< HEAD
     def cluster(self,
                 scores: numpy.ndarray,
                 threshold: float = 0.5) -> Clusters:
@@ -329,6 +287,13 @@
                        raising it will increase precision
 
                        Defaults to 0.5.
+        Returns:
+            clusters: (list)[tuple] list of clustered duplicates
+                'idx' = id of record
+                'scorex' = score, float between 0 and 1
+                [
+                    (('id1', 'id2', 'id3'), [score1, score2, score3])
+                ]
 
         .. code:: python
 
@@ -339,24 +304,6 @@
            [((1, 2, 3), (0.790, 0.860, 0.790)),
             ((4, 5), (0.720, 0.720)),
             ((10, 11), (0.899, 0.899))]
-=======
-        Returns:
-            clusters: (list)[tuple] list of clustered duplicates
-                'idx' = id of record
-                'scorex' = score, float between 0 and 1
-                [
-                    (('id1', 'id2', 'id3'), [score1, score2, score3])
-                ]
-
-        """
-        blocked_pairs = self._blockData(data)
-        print("DedupeMatching.match")
-        clusters = self.matchBlocks(blocked_pairs, classifier_threshold, cluster_threshold)
-        if generator:
-            return clusters
-        else:
-            return list(clusters)
->>>>>>> 644ad927
 
         """
 
@@ -460,6 +407,27 @@
         This method should only used for small to moderately sized
         datasets for larger data, you need may need to generate your
         own pairs of records and feed them to the :func:`~score`.
+
+                Use blocking rules from predicates to create blocks (preliminary clusters).
+
+                The blocking.Blocker.__call__ function takes the list of
+                records (data_d) and creates groups of records based on
+                the predicates computed during training. This function takes
+                those results and converts them into a dictionary.
+
+                blocks: (dict)
+                    key = (str) the stringified predicate rule
+                        A predicate rule can involve 1+ predicates. For example, a
+                        predicate rule might be:
+                        (   SimplePredicate: (wholeFieldPredicate, gender),
+                            SimplePredicate: (wholeFieldPredicate, city)
+                        )
+                        For a record with city = 'Prince George' and gender = 'female',
+                        the stringified predicate rule would be:
+                            'female:Prince George:0'
+                        The final number indicates the predicate rule number (0)
+                    value = (list)[str] list of record ids which are in this
+                        blocked cluster
 
         Args:
             data_1: Dictionary of records from first dataset, where the
@@ -513,30 +481,6 @@
 
 
 
-<<<<<<< HEAD
-=======
-    def _blockData(self, data_d):
-        """Use blocking rules from predicates to create blocks (preliminary clusters).
-
-        The blocking.Blocker.__call__ function takes the list of
-        records (data_d) and creates groups of records based on
-        the predicates computed during training. This function takes
-        those results and converts them into a dictionary.
-
-        blocks: (dict)
-            key = (str) the stringified predicate rule
-                A predicate rule can involve 1+ predicates. For example, a
-                predicate rule might be:
-                (   SimplePredicate: (wholeFieldPredicate, gender),
-                    SimplePredicate: (wholeFieldPredicate, city)
-                )
-                For a record with city = 'Prince George' and gender = 'female',
-                the stringified predicate rule would be:
-                    'female:Prince George:0'
-                The final number indicates the predicate rule number (0)
-            value = (list)[str] list of record ids which are in this
-                blocked cluster
->>>>>>> 644ad927
         """
 
         assert constraint in {'one-to-one', 'many-to-one', 'many-to-many'}, (
@@ -546,7 +490,6 @@
         pairs = self.pairs(data_1, data_2)
         pair_scores = self.score(pairs)
 
-<<<<<<< HEAD
         if constraint == 'one-to-one':
             links = self.one_to_one(pair_scores, threshold)
         elif constraint == 'many-to-one':
@@ -555,22 +498,6 @@
             links = pair_scores[pair_scores['score'] > threshold]
 
         links = list(links)
-=======
-        block_groups = itertools.groupby(self.blocker(data_d.items()),
-                                         lambda x: x[1])
-        print("DedupeMatching._blockData")
-
-        for record_id, block in block_groups:
-            print(f"Record id: {record_id}")
-            block_keys = [block_key for block_key, _ in block]
-            print(f"Block keys api: {block_keys}")
-            coverage[record_id] = block_keys
-            for block_key in block_keys:
-                if block_key in blocks:
-                    blocks[block_key].append(record_id)
-                else:
-                    blocks[block_key] = [record_id]
->>>>>>> 644ad927
 
         try:
             mmap_file = pair_scores.filename
@@ -579,7 +506,6 @@
         except AttributeError:
             pass
 
-<<<<<<< HEAD
         return links
 
     def one_to_one(self,
@@ -597,24 +523,6 @@
         different sources and you are interested in matching across
         the sources. If, individually, data_1 or data_2 have many duplicates
         you will not get good matches.
-=======
-        blocks = {block_key: record_ids for block_key, record_ids
-                  in blocks.items() if len(record_ids) > 1}
-        print("Blocks")
-        print(blocks)
-        coverage = {record_id: [k for k in cover if k in blocks]
-                    for record_id, cover in coverage.items()}
-        print(coverage)
-        for block_key, block in blocks.items():
-            processed_block = []
-            print("New block")
-            for record_id in block:
-                smaller_blocks = {k for k in coverage[record_id]
-                                  if k < block_key}
-                processed_block.append((record_id, data_d[record_id], smaller_blocks))
-                print(record_id)
-            yield processed_block
->>>>>>> 644ad927
 
         Yields pairs of record ids with a confidence score as a float
         between 0 and 1. The record_ids within the pair should refer to the
@@ -1053,25 +961,10 @@
                  num_cores: Optional[int] = None,
                  **kwargs) -> None:
         """
-<<<<<<< HEAD
         Args:
             variable_definition: A list of dictionaries describing
                                  the variables will be used for
                                  training a model. See :ref:`variable_definitions`
-=======
-        Initialize from a data model and data sample.
-
-        #### Example usage
-
-            # initialize from a defined set of fields
-            variable_definition = [{'field' : 'Site name', 'type': 'String'},
-                      {'field' : 'Address', 'type': 'String'},
-                      {'field' : 'Zip', 'type': 'String',
-                       'Has Missing':True},
-                      {'field' : 'Phone', 'type': 'String',
-                       'Has Missing':True},
-                     ]
->>>>>>> 644ad927
 
             num_cores: the number of cpus to use for parallel
                        processing. If set to `None`, uses all cpus
@@ -1086,12 +979,9 @@
             https://docs.python.org/3/library/multiprocessing.html#the-spawn-and-forkserver-start-methods
 
         """
-<<<<<<< HEAD
+
+        print("Initializing ActiveMatching class")
         super().__init__(num_cores, **kwargs)
-=======
-        print("Initializing ActiveMatching class")
-        Matching.__init__(self, num_cores, **kwargs)
->>>>>>> 644ad927
 
         self.data_model = datamodel.DataModel(variable_definition)
 
@@ -1155,12 +1045,8 @@
                               and take substantial memory.
 
         """
-<<<<<<< HEAD
         assert self.active_learner, "Please initialize with the sample method"
 
-=======
-        print("ActiveMatching.train")
->>>>>>> 644ad927
         examples, y = flatten_training(self.training_pairs)
         print("Fit classifier with active label training data")
         self.classifier.fit(self.data_model.distances(examples), y)
@@ -1332,13 +1218,12 @@
     ActiveLearner = labeler.DedupeDisagreementLearner
 
     def prepare_training(self,
-<<<<<<< HEAD
                          data: Data,
                          training_file: TextIO = None,
                          sample_size: int = 1500,
                          blocked_proportion: float = 0.9,
                          original_length: int = None) -> None:
-        '''
+        """
         Initialize the active learner with your data and, optionally,
         existing training data.
 
@@ -1349,7 +1234,7 @@
                   record_ids and the values are dictionaries
                   with the keys being field names
             training_file: file object containing training data
-            sample_size: Size of the sample to draw
+            sample_size: (int) Size of the sample to draw
             blocked_proportion: The proportion of record pairs to be sampled from similar records, as opposed to randomly selected pairs. Defaults to 0.9.
             original_length: If `data` is a subsample of all your data,
                              `original_length` should be the size of
@@ -1365,30 +1250,10 @@
            with open('training_file.json') as f:
                matcher.prepare_training(data_d, training_file=f)
 
-=======
-                         data,
-                         training_file=None,
-                         sample_size=15000,
-                         blocked_proportion=0.5,
-                         original_length=None):
-        """Sets up the learner.
-
-        Args:
-
-            :data: (dict) Dictionary of records, where the keys are
-                           record_ids and the values are dictionaries
-                           with the keys being field names
-            :training_file: file object containing active labels training data
-            :sample_size: (int) Size of the sample to draw
-            :blocked_proportion: Proportion of the sample that will be blocked
-            :original_length: Length of original data, should be set if
-                               `data` is a sample of full data
->>>>>>> 644ad927
 
         """
         print("Preparing training")
         if training_file:
-<<<<<<< HEAD
             self._read_training(training_file)
         self._sample(data, sample_size, blocked_proportion, original_length)
 
@@ -1397,7 +1262,7 @@
                 sample_size: int = 15000,
                 blocked_proportion: float = 0.5,
                 original_length: int = None) -> None:
-        '''Draw a sample of record pairs from the dataset
+        """Draw a sample of record pairs from the dataset
         (a mix of random pairs & pairs of similar records)
         and initialize active learning with this sample
 
@@ -1412,28 +1277,6 @@
 
         :param original_length: Length of original data, should be set
                                 if `data` is a sample of full data
-=======
-            print("Reading active labels from training file")
-            self.readTraining(training_file)
-        self.sample(data, sample_size, blocked_proportion, original_length)
-
-    def sample(self, data, sample_size=15000,
-               blocked_proportion=0.5, original_length=None):
-        """Draw a sample of record pairs from the dataset
-        (a mix of random pairs & pairs of similar records)
-        and initialize active learning with this sample
-
-        Args:
-
-            data: (dict) Dictionary of records, where the keys are
-                record_ids and the values are dictionaries with the keys being
-                field names
-            sample_size: (int) Size of the sample to draw
-            blocked_proportion  -- Proportion of the sample that will be blocked
-            original_length     -- Length of original data, should be set if `data` is
-                                   a sample of full data
->>>>>>> 644ad927
-
 
         """
         print("api.Dedupe.sample")
@@ -1455,14 +1298,10 @@
         print("Marking active training data")
         self.active_learner.mark(examples, y)
 
-<<<<<<< HEAD
     def _checkData(self, data: Data) -> None:
-=======
-    def _checkData(self, data):
         """Check that data is not empty and that each record has required fields.
         """
         print("Checking input data is valid")
->>>>>>> 644ad927
         if len(data) == 0:
             raise ValueError(
                 'Dictionary of records is empty.')
@@ -1625,21 +1464,7 @@
     pass
 
 
-<<<<<<< HEAD
 def flatten_training(training_pairs: TrainingData) -> Tuple[List[TrainingExample], numpy.ndarray]:
-    examples: List[TrainingExample] = []
-    y = []
-
-    for label in ('match', 'distinct'):
-        label = cast(Literal['match', 'distinct'], label)
-
-        pairs = training_pairs[label]
-        examples.extend(pairs)
-        encoded_y = 1 if label == 'match' else 0
-        y.extend([encoded_y] * len(pairs))
-
-=======
-def flatten_training(training_pairs):
     """Convert active label training pairs to two lists.
 
     Args:
@@ -1667,15 +1492,15 @@
             1 = match
             0 = distinct
     """
-    examples = []
+    examples: List[TrainingExample] = []
     y = []
-    for label, pairs in training_pairs.items():
-        for pair in pairs:
-            if label == 'match':
-                y.append(1)
-                examples.append(pair)
-            elif label == 'distinct':
-                y.append(0)
-                examples.append(pair)
->>>>>>> 644ad927
+
+    for label in ('match', 'distinct'):
+        label = cast(Literal['match', 'distinct'], label)
+
+        pairs = training_pairs[label]
+        examples.extend(pairs)
+        encoded_y = 1 if label == 'match' else 0
+        y.extend([encoded_y] * len(pairs))
+
     return examples, numpy.array(y)