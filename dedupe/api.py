#!/usr/bin/python
# -*- coding: utf-8 -*-
"""
dedupe provides the main user interface for the library the
Dedupe class
"""

try:
    from json.scanner import py_make_scanner
    import json
except ImportError:
    from simplejson.scanner import py_make_scanner
    import simplejson as json
import itertools
import logging
import types
import pickle

import numpy

import dedupe
import dedupe.core as core
import dedupe.training as training
import dedupe.training_serializer as training_serializer
import dedupe.crossvalidation as crossvalidation
import dedupe.predicates as predicates
import dedupe.blocking as blocking
import dedupe.clustering as clustering
import dedupe.tfidf as tfidf
from dedupe.distance.affinegap import normalizedAffineGapDistance
from dedupe.distance.haversine import compareLatLong
from dedupe.distance.jaccard import compareJaccard

try:
    from collections import OrderedDict
except ImportError :
    from core import OrderedDict


class Dedupe:

    """
    Public methods:
    __init__
    train
    blockingFunction
    goodThreshold
    duplicateClusters
    writeTraining
    writeSettings
    """

    def __init__(self, init=None):
        """
        Load or initialize a data model

        Keyword arguments:
        init -- a field definition or a file location for a settings
                file

        a field definition is a dictionary where the keys are the fields
        that will be used for training a model and the values are the
        field specification

        field types include
        - String

        a 'String' type field must have as its key a name of a field
        as it appears in the data dictionary and a type declaration
        ex. {'Phone': {type: 'String'}}

        Longer example of a field definition:
        fields = {'name':       {'type': 'String'},
                  'address':    {'type': 'String'},
                  'city':       {'type': 'String'},
                  'cuisine':    {'type': 'String'}
                  }

        settings files are typically generated by saving the settings
        learned in a previous session. If you need details for this
        file see the method writeSettings.
         
        """

        if init.__class__ is dict and init:
            self.data_model = _initializeDataModel(init)
            self.predicates = None
        elif init.__class__ is str and init:
            (self.data_model,
             self.predicates) = self._readSettings(init)
        elif init:
            raise ValueError('Incorrect Input Type: must supply either a '
                             'field definition or a settings file.'
                             )
        else:

            raise ValueError('No Input: must supply either a field '
                             'definition or a settings file.'
                             )


        self.training_data = None
        self.training_pairs = None
        self.data_sample = None
        self.dupes = None
        self.training_encoder = training_serializer._to_json
        self.training_decoder = training_serializer.dedupe_decoder

        string_predicates = (predicates.wholeFieldPredicate,
                             predicates.tokenFieldPredicate,
                             predicates.commonIntegerPredicate,
                             predicates.sameThreeCharStartPredicate,
                             predicates.sameFiveCharStartPredicate,
                             predicates.sameSevenCharStartPredicate,
                             predicates.nearIntegersPredicate,
                             predicates.commonFourGram,
                             predicates.commonSixGram)

        tfidf_string_predicates = tuple([tfidf.TfidfPredicate(threshold)
                                         for threshold
                                         in [0.2, 0.4, 0.6, 0.8]])

        self.blocker_types = {'String' : (string_predicates
                                          + tfidf_string_predicates)}


    def _initializeTraining(self, training_file=None):
        """
        Loads labeled examples from file, if passed.

        Keyword arguments:
        training_file -- path to a json file of labeled examples

        """

        n_fields = len(self.data_model['fields'])

        training_dtype = [('label', 'i4'), ('distances', 'f4', (n_fields, ))]

        self.training_data = numpy.zeros(0, dtype=training_dtype)
        self.training_pairs = None

        if training_file:
            (self.training_pairs, self.training_data) = self._readTraining(training_file, self.training_data)

    def train(self,
              data_sample,
              training_source=None):
        """
        Learn field weights from file of labeled examples or round of 
        interactive labeling

        Keyword arguments:
        data_sample -- a sample of record pairs
        training_source -- either a path to a file of labeled examples or
                           a labeling function


        In the sample of record_pairs, each element is a tuple of two
        records. Each record is, in turn, a tuple of the record's key and
        a record dictionary.

        In in the record dictionary the keys are the names of the
        record field and values are the record values.

        For example, a data_sample with only one pair of records,

        [
          (
           (854, {'city': 'san francisco',
                  'address': '300 de haro st.',
                  'name': "sally's cafe & bakery",
                  'cuisine': 'american'}),
           (855, {'city': 'san francisco',
                 'address': '1328 18th st.',
                 'name': 'san francisco bbq',
                 'cuisine': 'thai'})
           )
         ]

        The labeling function will be used to do active learning. The
        function will be supplied a list of examples that the learner
        is the most 'curious' about, that is examples where we are most
        uncertain about how they should be labeled. The labeling function
        will label these, and based upon what we learn from these
        examples, the labeling function will be supplied with new
        examples that the learner is now most curious about.  This will
        continue until the labeling function sends a message that we
        it is done labeling.
            
        The labeling function must be a function that takes two
        arguments.  The first argument is a sequence of pairs of
        records. The second argument is the data model.

        The labeling function must return two outputs. The function
        must return a dictionary of labeled pairs and a finished flag.

        The dictionary of labeled pairs must have two keys, 1 and 0,
        corresponding to record pairs that are duplicates or
        nonduplicates respectively. The values of the dictionary must
        be a sequence of records pairs, like the sequence that was
        passed in.

        The 'finished' flag should take the value False for active
        learning to continue, and the value True to stop active learning.

        i.e.

        labelFunction(record_pairs, data_model) :
            ...
            return (labeled_pairs, finished)

        For a working example, see consoleLabel in training

        Labeled example files are typically generated by saving the
        examples labeled in a previous session. If you need details
        for this file see the method writeTraining.
        """

        self.data_sample = data_sample

        if training_source.__class__ is not str and not isinstance(training_source, types.FunctionType):
            raise ValueError

        if training_source.__class__ is str:
            logging.info('reading training from file')
            if self.training_data is None :
                self._initializeTraining(training_source)

            (self.training_pairs, self.training_data) = self._readTraining(training_source, self.training_data)

        elif isinstance(training_source, types.FunctionType):

            if self.training_data is None :
                self._initializeTraining()

            (self.training_data, 
             self.training_pairs,
             self.data_model) = training.activeLearning(self.data_sample,
                                                        self.data_model,
                                                        training_source,
                                                        self.training_data,
                                                        self.training_pairs)


        alpha = crossvalidation.gridSearch(self.training_data,
                                           core.trainModel, 
                                           self.data_model, 
                                           k=20)

        self.data_model = core.trainModel(self.training_data,
                                          self.data_model, 
                                          alpha)

        self._logLearnedWeights()

    def blockingFunction(self, ppc=1, uncovered_dupes=1):
        """
        Returns a function that takes in a record dictionary and
        returns a list of blocking keys for the record. We will
        learn the best blocking predicates if we don't have them already.

        Keyword arguments:
        ppc -- Limits the Proportion of Pairs Covered that we allow a
               predicate to cover. If a predicate puts together a fraction
               of possible pairs greater than the ppc, that predicate will
               be removed from consideration.

               As the size of the data increases, the user will generally
               want to reduce ppc.

               ppc should be a value between 0.0 and 1.0

        uncovered_dupes -- The number of true dupes pairs in our training
                           data that we can accept will not be put into any
                           block. If true true duplicates are never in the
                           same block, we will never compare them, and may
                           never declare them to be duplicates.

                           However, requiring that we cover every single
                           true dupe pair may mean that we have to use
                           blocks that put together many, many distinct pairs
                           that we'll have to expensively, compare as well.

        """

        if not self.predicates:
            self.predicates = self._learnBlocking(ppc, uncovered_dupes)

        blocker = blocking.Blocker(self.predicates)

        return blocker

    def goodThreshold(self, blocks, recall_weight=1.5):
        """
        Returns the threshold that maximizes the expected F score,
        a weighted average of precision and recall for a sample of
        blocked data. 

        Keyword arguments:
        blocks --        Sequence of tuples of records, where each
                         tuple is a set of records covered by a blocking
                         predicate

        recall_weight -- Sets the tradeoff between precision and
                         recall. I.e. if you care twice as much about
                         recall as you do precision, set recall_weight
                         to 2.
        """

        candidates = (pair for block in blocks for pair in itertools.combinations(block, 2))

        field_distances = core.fieldDistances(candidates, self.data_model)
        probability = core.scorePairs(field_distances, self.data_model)

        probability.sort()
        probability = probability[::-1]

        expected_dupes = numpy.cumsum(probability)

        recall = expected_dupes / expected_dupes[-1]
        precision = expected_dupes / numpy.arange(1, len(expected_dupes) + 1)

        score = recall * precision / (recall + recall_weight ** 2 * precision)

        i = numpy.argmax(score)

        logging.info('Maximum expected recall and precision')
        logging.info('recall: %2.3f', recall[i])
        logging.info('precision: %2.3f', precision[i])
        logging.info('With threshold: %2.3f', probability[i])

        return probability[i]

    def duplicateClusters(self, blocks, threshold=.5):
        """
        Partitions blocked data and returns a list of clusters, where
        each cluster is a tuple of record ids

        Keyword arguments:
        blocks --     Sequence of tuples of records, where each
                      tuple is a set of records covered by a blocking
                      predicate
                                          
        threshold --  Number between 0 and 1 (default is .5). We will
                      only consider as duplicates record pairs as
                      duplicates if their estimated duplicate likelihood is
                      greater than the threshold.

                      Lowering the number will increase recall, raising it
                      will increase precision
                              

        """

        # Setting the cluster threshold this ways is not principled,
        # but seems to reliably help performance
        cluster_threshold = threshold * 0.7

        candidates = (pair for block in blocks for pair in itertools.combinations(block, 2))
        self.dupes = core.scoreDuplicates(candidates, self.data_model, threshold)
        clusters = clustering.cluster(self.dupes, cluster_threshold)

        return clusters

    def _learnBlocking(self, eta, epsilon):
        """Learn a good blocking of the data"""

        confident_nonduplicates = training.semiSupervisedNonDuplicates(self.data_sample,
<<<<<<< HEAD
                                                                       self.data_model)
=======
                                                                       self.data_model,
                                                                       sample_size=32000)

>>>>>>> 0f2b58bb
        self.training_pairs[0].extend(confident_nonduplicates)


        predicate_set = predicateGenerator(self.blocker_types, self.data_model)


        # pull this into separate function
        full_string_records = {}
        fields = [k for k,v in self.data_model['fields'].items()
<<<<<<< HEAD
                  if v['type'] == 'String'] 
        for pair in self.data_sample[0:2000]:
            for (k, v) in pair:
                full_string_records[k] = ' '.join(v[field] for field in fields)
        df_index = tfidf.documentFrequency(full_string_records)
=======
                  if v['type'] != 'Missing Data'] 

        ## for pair in self.data_sample[0:32000]:
        ##     for (k, v) in pair:
        ##         full_string_records[k] = ' '.join(v[field] for field in fields)

        ## df_index = tfidf.documentFrequency(full_string_records)
>>>>>>> 0f2b58bb

        
        learned_predicates = dedupe.blocking.blockTraining(self.training_pairs,
<<<<<<< HEAD
                                                           predicate_set,
                                                           df_index,
=======
                                                           predicate_functions,
                                                           fields,
                                                           tfidf_thresholds,
>>>>>>> 0f2b58bb
                                                           eta,
                                                           epsilon)

        return learned_predicates

    def _logLearnedWeights(self):
        """
        Log learned weights and bias terms
        """
        logging.info('Learned Weights')
        for (k1, v1) in self.data_model.items():
            try:
                for (k2, v2) in v1.items():
                    logging.info((k2, v2['weight']))
            except AttributeError:
                logging.info((k1, v1))

    def writeSettings(self, file_name):
        """
        Write a settings file that contains the 
        data model and predicates

        Keyword arguments:
        file_name -- path to file
        """

        with open(file_name, 'w') as f:
            pickle.dump(self.data_model, f)
            pickle.dump(self.predicates, f)

    def _readSettings(self, file_name):
        with open(file_name, 'rb') as f:
            try:
                data_model = pickle.load(f)
                predicates = pickle.load(f)
            except KeyError :
                raise ValueError("The settings file doesn't seem to be in "
                                 "right format. You may want to delete the "
                                 "settings file and try again")

        return data_model, predicates


    def writeTraining(self, file_name):
        """
        Write to a json file that contains labeled examples

        Keyword arguments:
        file_name -- path to a json file
        """

        d_training_pairs = {}
        for (label, pairs) in self.training_pairs.iteritems():
            d_training_pairs[label] = [(dict(pair[0]), dict(pair[1])) for pair in pairs]

        with open(file_name, 'wb') as f:
            json.dump(d_training_pairs, f, default=self.training_encoder)



    def _readTraining(self, file_name, training_pairs):
        """Read training pairs from a file"""
        with open(file_name, 'r') as f:
            training_pairs_raw = json.load(f, cls=self.training_decoder)

        training_pairs = {0: [], 1: []}
        for (label, examples) in training_pairs_raw.iteritems():
            for pair in examples:
                training_pairs[int(label)].append((core.frozendict(pair[0]),
                                                   core.frozendict(pair[1])))

        training_data = training.addTrainingData(training_pairs,
                                                 self.data_model,
                                                 self.training_data)

        return (training_pairs, training_data)


def _initializeDataModel(fields):
    """Initialize a data_model with a field definition"""
    data_model = {}
    data_model['fields'] = OrderedDict()

    interaction_terms = {}

    for (k, v) in fields.iteritems():
        if v.__class__ is not dict:
            raise ValueError("Incorrect field specification: field "
                             "specifications are dictionaries that must "
                             "include a type definition, ex. "
                             "{'Phone': {type: 'String'}}"
                             )
        elif 'type' not in v:

            raise ValueError("Missing field type: field "
                             "specifications are dictionaries that must "
                             "include a type definition, ex. "
                             "{'Phone': {type: 'String'}}"
                             )
        elif v['type'] not in ['String',
                               'LatLong',
                               'Set',
                               'Custom',
                               'Interaction']:

            raise ValueError("Invalid field type: field "
                             "specifications are dictionaries that must "
                             "include a type definition, ex. "
                             "{'Phone': {type: 'String'}}"
                             )
        elif v['type'] == 'LatLong' :
            if 'comparator' in v :
                raise ValueError("Custom comparators can only be defined "
                                  "for fields of type 'Custom'")
            else :
                v['comparator'] = compareLatLong

        elif v['type'] == 'Set' :
            if 'comparator' in v :
                raise ValueError("Custom comparators can only be defined "
                                  "for fields of type 'Custom'")
            else :
                v['comparator'] = compareJaccard


        elif v['type'] == 'String' :
            if 'comparator' in v :
                raise ValueError("Custom comparators can only be defined "
                                 "for fields of type 'Custom'")
            else :
                v['comparator'] = normalizedAffineGapDistance

        elif v['type'] == 'Custom' and 'comparator' not in v :
            raise ValueError("For 'Custom' field types you must define "
                             "a 'comparator' fucntion in the field "
                             "definition. ")

        elif v['type'] == 'Interaction' :
            if 'Interaction Fields' in v :
                 for field in v['Interaction Fields'] :
                     if 'Has Missing' in fields[field] :
                         v.update({'Has Missing' : True})
                         break
            else :
                raise ValueError('No "Interaction Fields" defined')

            v.update({'weight': 0})
            interaction_terms[k] = v
            # We want the interaction terms to be at the end of of the
            # ordered dict so we'll add them after we finish
            # processing all the other fields
            continue
            
        

        data_model['fields'][k] = v


    data_model['fields'].update(interaction_terms)


    for k, v in data_model['fields'].items() :
        if 'Has Missing' in v :
             if v['Has Missing'] :
                 data_model['fields'][k + ': not_missing'] = {'weight' : 0,
                                                              'type'   : 'Missing Data'}
        else :
            data_model['fields'][k].update({'Has Missing' : False})
         


    data_model['bias'] = 0
    return data_model

def predicateGenerator(blocker_types, data_model) :
    predicate_set = []
    for record_type, predicate_functions in blocker_types.items() :
        fields = [field_name for field_name, details
                  in data_model['fields'].items()
                  if details['type'] == record_type]
        predicate_set.extend(list(itertools.product(predicate_functions, fields)))
    predicate_set = disjunctivePredicates(predicate_set)

    return predicate_set


def disjunctivePredicates(predicate_set):

    disjunctive_predicates = list(itertools.combinations(predicate_set, 2))

    # filter out disjunctive predicates that operate on same field

    disjunctive_predicates = [predicate for predicate in disjunctive_predicates 
                              if predicate[0][1] != predicate[1][1]]

    predicate_set = [(predicate, ) for predicate in predicate_set]
    predicate_set.extend(disjunctive_predicates)

    return predicate_set<|MERGE_RESOLUTION|>--- conflicted
+++ resolved
@@ -367,13 +367,9 @@
         """Learn a good blocking of the data"""
 
         confident_nonduplicates = training.semiSupervisedNonDuplicates(self.data_sample,
-<<<<<<< HEAD
-                                                                       self.data_model)
-=======
                                                                        self.data_model,
                                                                        sample_size=32000)
 
->>>>>>> 0f2b58bb
         self.training_pairs[0].extend(confident_nonduplicates)
 
 
@@ -383,32 +379,14 @@
         # pull this into separate function
         full_string_records = {}
         fields = [k for k,v in self.data_model['fields'].items()
-<<<<<<< HEAD
                   if v['type'] == 'String'] 
-        for pair in self.data_sample[0:2000]:
-            for (k, v) in pair:
-                full_string_records[k] = ' '.join(v[field] for field in fields)
-        df_index = tfidf.documentFrequency(full_string_records)
-=======
-                  if v['type'] != 'Missing Data'] 
-
-        ## for pair in self.data_sample[0:32000]:
-        ##     for (k, v) in pair:
-        ##         full_string_records[k] = ' '.join(v[field] for field in fields)
-
-        ## df_index = tfidf.documentFrequency(full_string_records)
->>>>>>> 0f2b58bb
 
         
         learned_predicates = dedupe.blocking.blockTraining(self.training_pairs,
-<<<<<<< HEAD
                                                            predicate_set,
-                                                           df_index,
-=======
                                                            predicate_functions,
                                                            fields,
                                                            tfidf_thresholds,
->>>>>>> 0f2b58bb
                                                            eta,
                                                            epsilon)
 
