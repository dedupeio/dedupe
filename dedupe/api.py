#!/usr/bin/python
# -*- coding: utf-8 -*-
"""
dedupe provides the main user interface for the library the
Dedupe class
"""

import itertools
import logging
import pickle
import multiprocessing
import warnings
import os
import sqlite3
import tempfile

import numpy
import rlr

import dedupe.core as core
import dedupe.serializer as serializer
import dedupe.blocking as blocking
import dedupe.clustering as clustering
import dedupe.datamodel as datamodel
import dedupe.labeler as labeler
import dedupe.predicates

from typing import (
    Mapping,
    Optional,
    List,
    Tuple,
    Set,
    Dict,
    Union,
    Generator,
    Iterable,
    Sequence,
    BinaryIO,
    cast,
    TextIO,
)
from typing_extensions import Literal
from dedupe._typing import (
    Data,
    Clusters,
    RecordPairs,
    RecordID,
    RecordDict,
    Blocks,
    TrainingExample,
    LookupResults,
    Links,
    TrainingData,
    Classifier,
    JoinConstraint,
)

logger = logging.getLogger(__name__)


class Matching(object):
    """
    Base Class for Record Matching Classes
    """

    def __init__(
        self, num_cores: Optional[int], in_memory: bool = False, **kwargs
    ) -> None:

        if num_cores is None:
            self.num_cores = multiprocessing.cpu_count()
        else:
            self.num_cores = num_cores

        self.in_memory = in_memory
        self._fingerprinter: Optional[blocking.Fingerprinter] = None
        self.data_model: datamodel.DataModel
        self.classifier: Classifier
        self.predicates: List[dedupe.predicates.Predicate]

    @property
    def fingerprinter(self) -> blocking.Fingerprinter:

        if self._fingerprinter is None:
            raise ValueError(
                "the record fingerprinter is not intialized, "
                "please run the train method"
            )

        return self._fingerprinter


class IntegralMatching(Matching):
    """
    This class is for linking class where we need to score all possible
    pairs before deciding on any matches
    """

    def score(self, pairs: RecordPairs) -> Union[numpy.memmap, numpy.ndarray]:
        """
        Scores pairs of records. Returns pairs of tuples of records id and
        associated probabilities that the pair of records are match

        Args:
            pairs: Iterator of pairs of records

        """
        try:
            matches = core.scoreDuplicates(
                pairs, self.data_model, self.classifier, self.num_cores
            )
        except RuntimeError:
            raise RuntimeError(
                """
                You need to either turn off multiprocessing or protect
                the calls to the Dedupe methods with a
                `if __name__ == '__main__'` in your main module, see
                https://docs.python.org/3/library/multiprocessing.html#the-spawn-and-forkserver-start-methods"""
            )

        return matches


class DedupeMatching(IntegralMatching):
    """
    Class for Deduplication, extends Matching.

    Use DedupeMatching when you have a dataset that can contain
    multiple references to the same entity.

    """

    def __init__(self, *args, **kwargs) -> None:
        super().__init__(*args, **kwargs)

    def partition(
        self, data: Data, threshold: float = 0.5
    ) -> Clusters:  # pragma: no cover
        """
        Identifies records that all refer to the same entity, returns
        tuples containing a sequence of record ids and corresponding
        sequence of confidence score as a float between 0 and 1. The
        record_ids within each set should refer to the same entity and the
        confidence score is a measure of our confidence a particular entity
        belongs in the cluster.

        For details on the confidence score, see :func:`dedupe.Dedupe.cluster`.

        This method should only used for small to moderately sized
        datasets for larger data, you need may need to generate your
        own pairs of records and feed them to :func:`~score`.

        Args:
            data: Dictionary of records, where the keys are record_ids
                  and the values are dictionaries with the keys being
                  field names

            threshold: Number between 0 and 1.  We
                       will only consider put together records into
                       clusters if the `cophenetic similarity
                       <https://en.wikipedia.org/wiki/Cophenetic>`_ of
                       the cluster is greater than the threshold.

                       Lowering the number will increase recall,
                       raising it will increase precision

        .. code:: python

           > clusters = matcher.partition(data, threshold=0.5)
           > print(duplicates)
           [((1, 2, 3), (0.790, 0.860, 0.790)),
            ((4, 5), (0.720, 0.720)),
            ((10, 11), (0.899, 0.899))]

        """
        pairs = self.pairs(data)
        pair_scores = self.score(pairs)
        clusters = self.cluster(pair_scores, threshold)

        clusters = self._add_singletons(data, clusters)

        clusters = list(clusters)

        try:
            mmap_file = pair_scores.filename  # type: ignore
        except AttributeError:
            pass
        else:
            del pair_scores
            if mmap_file:
                os.remove(mmap_file)

        return clusters

    def _add_singletons(self, data, clusters):

        singletons = set(data.keys())

        for record_ids, score in clusters:
            singletons.difference_update(record_ids)
            yield (record_ids, score)

        for singleton in singletons:
            yield (singleton,), (1.0,)

    def pairs(self, data):
        """
        Yield pairs of records that share common fingerprints.

        Each pair will occur at most once. If you override this
        method, you need to take care to ensure that this remains
        true, as downstream methods, particularly :func:`cluster`, assumes
        that every pair of records is compared no more than once.

        Args:
            data: Dictionary of records, where the keys are record_ids
                  and the values are dictionaries with the keys being
                  field names

        .. code:: python

            > pairs = matcher.pairs(data)
            > print(list(pairs))
            [((1, {'name' : 'Pat', 'address' : '123 Main'}),
              (2, {'name' : 'Pat', 'address' : '123 Main'})),
             ((1, {'name' : 'Pat', 'address' : '123 Main'}),
              (3, {'name' : 'Sam', 'address' : '123 Main'}))
             ]

        """

        self.fingerprinter.index_all(data)

        id_type = core.sqlite_id_type(data)

        # Blocking and pair generation are typically the first memory
        # bottlenecks, so we'll use sqlite3 to avoid doing them in memory
        with tempfile.TemporaryDirectory() as temp_dir:
            if self.in_memory:
                con = sqlite3.connect(":memory:")
            else:
                con = sqlite3.connect(temp_dir + "/blocks.db")

            # Set journal mode to WAL.
            con.execute("pragma journal_mode=off")

            con.execute(
                """CREATE TABLE blocking_map
                           (block_key text, record_id {id_type})
                        """.format(
                    id_type=id_type
                )
            )

            con.executemany(
                "INSERT INTO blocking_map values (?, ?)",
                self.fingerprinter(data.items()),
            )

            self.fingerprinter.reset_indices()

            con.execute(
                """CREATE UNIQUE INDEX record_id_block_key_idx
                           ON blocking_map (record_id, block_key)"""
            )
            con.execute(
                """CREATE INDEX block_key_idx
                           ON blocking_map (block_key)"""
            )
            con.execute("""ANALYZE""")
            pairs = con.execute(
                """SELECT DISTINCT a.record_id, b.record_id
                                   FROM blocking_map a
                                   INNER JOIN blocking_map b
                                   USING (block_key)
                                   WHERE a.record_id < b.record_id"""
            )

            for a_record_id, b_record_id in pairs:
                yield (
                    (a_record_id, data[a_record_id]),
                    (b_record_id, data[b_record_id]),
                )

            pairs.close()
            con.close()

    def cluster(self, scores: numpy.ndarray, threshold: float = 0.5) -> Clusters:
        r"""From the similarity scores of pairs of records, decide which groups
        of records are all referring to the same entity.

        Yields tuples containing a sequence of record ids and corresponding
        sequence of confidence score as a float between 0 and 1. The
        record_ids within each set should refer to the same entity and the
        confidence score is a measure of our confidence a particular entity
        belongs in the cluster.

        Each confidence scores is a measure of how similar the record is
        to the other records in the cluster. Let :math:`\phi(i,j)` be the pair-wise
        similarity between records :math:`i` and :math:`j`. Let :math:`N` be the number of records in the cluster.

        .. math::

           \text{confidence score}_i = 1 - \sqrt {\frac{\sum_{j}^N (1 - \phi(i,j))^2}{N -1}}

        This measure is similar to the average squared distance
        between the focal record and the other records in the
        cluster. These scores can be `combined to give a total score
        for the cluster
        <https://en.wikipedia.org/wiki/Variance#Discrete_random_variable>`_.

        .. math::

           \text{cluster score} = 1 - \sqrt { \frac{\sum_i^N(1 - \mathrm{score}_i)^2 \cdot (N - 1) } { 2 N^2}}

        Args:
            scores: a numpy `structured array <https://docs.scipy.org/doc/numpy/user/basics.rec.html>`_ with a dtype of `[('pairs', id_type, 2),
                    ('score', 'f4')]` where dtype is either a str
                    or int, and score is a number between 0 and
                    1. The 'pairs' column contains pairs of ids of
                    the records compared and the 'score' column
                    should contains the similarity score for that
                    pair of records.

                    For each pair, the smaller id should be first.

            threshold: Number between 0 and 1. We will only consider
                       put together records into clusters if the
                       `cophenetic similarity
                       <https://en.wikipedia.org/wiki/Cophenetic>`_ of
                       the cluster is greater than the threshold.

                       Lowering the number will increase recall,
                       raising it will increase precision

        .. code:: python

           > pairs = matcher.pairs(data)
           > scores = matcher.scores(pairs)
           > clusters = matcher.cluster(scores)
           > print(list(clusters))
           [((1, 2, 3), (0.790, 0.860, 0.790)),
            ((4, 5), (0.720, 0.720)),
            ((10, 11), (0.899, 0.899))]

        """

        logger.debug("matching done, begin clustering")

        yield from clustering.cluster(scores, threshold)


class RecordLinkMatching(IntegralMatching):
    """
    Class for Record Linkage, extends Matching.

    Use RecordLinkMatching when you have two datasets that you want to merge
    """

    def pairs(self, data_1: Data, data_2: Data) -> RecordPairs:
        """
        Yield pairs of records that share common fingerprints.

        Each pair will occur at most once. If you override this
        method, you need to take care to ensure that this remains
        true, as downstream methods, particularly :func:`one_to_one`,
        and :func:`many_to_one` assumes that every pair of records is
        compared no more than once.

        Args:
            data_1: Dictionary of records from first dataset, where the
                    keys are record_ids and the values are dictionaries
                    with the keys being field names
            data_2: Dictionary of records from second dataset, same
                    form as data_1

        .. code:: python

           > pairs = matcher.pairs(data_1, data_2)
           > print(list(pairs))
           [((1, {'name' : 'Pat', 'address' : '123 Main'}),
             (2, {'name' : 'Pat', 'address' : '123 Main'})),
            ((1, {'name' : 'Pat', 'address' : '123 Main'}),
             (3, {'name' : 'Sam', 'address' : '123 Main'}))
            ]
        """

        self.fingerprinter.index_all(data_2)

        id_type_a = core.sqlite_id_type(data_1)
        id_type_b = core.sqlite_id_type(data_2)

        # Blocking and pair generation are typically the first memory
        # bottlenecks, so we'll use sqlite3 to avoid doing them in memory
        with tempfile.TemporaryDirectory() as temp_dir:
            if self.in_memory:
                con = sqlite3.connect(":memory:")
            else:
                con = sqlite3.connect(temp_dir + "/blocks.db")

            con.execute("pragma journal_mode=off")

            con.executescript(
                """CREATE TABLE blocking_map_a
                                 (block_key text, record_id {id_type_a});

                                 CREATE TABLE blocking_map_b
                                 (block_key text, record_id {id_type_b});
                              """.format(
                    id_type_a=id_type_a, id_type_b=id_type_b
                )
            )

            con.executemany(
                "INSERT INTO blocking_map_a values (?, ?)",
                self.fingerprinter(data_1.items()),
            )

            con.executemany(
                "INSERT INTO blocking_map_b values (?, ?)",
                self.fingerprinter(data_2.items(), target=True),
            )

            self.fingerprinter.reset_indices()

            con.executescript(
                """CREATE INDEX block_key_a_idx
                                 ON blocking_map_a (record_id, block_key);

                                 CREATE INDEX block_key_b_idx
                                 ON blocking_map_b (block_key, record_id);"""
            )
            con.execute("""ANALYZE""")

            pairs = con.execute(
                """SELECT DISTINCT a.record_id, b.record_id
                                   FROM blocking_map_a a
                                   INNER JOIN blocking_map_b b
                                   USING (block_key)"""
            )

            for a_record_id, b_record_id in pairs:
                yield (
                    (a_record_id, data_1[a_record_id]),
                    (b_record_id, data_2[b_record_id]),
                )

            pairs.close()
            con.close()

    def join(
        self,
        data_1: Data,
        data_2: Data,
        threshold: float = 0.5,
        constraint: JoinConstraint = "one-to-one",
    ) -> Links:
        """
        Identifies pairs of records that refer to the same entity.

        Returns pairs of record ids with a confidence score as a float
        between 0 and 1. The record_ids within the pair should refer to the
        same entity and the confidence score is the estimated probability that
        the records refer to the same entity.

        This method should only used for small to moderately sized
        datasets for larger data, you need may need to generate your
        own pairs of records and feed them to the :func:`~score`.

        Args:
            data_1: Dictionary of records from first dataset, where the
                    keys are record_ids and the values are dictionaries
                    with the keys being field names

            data_2: Dictionary of records from second dataset, same form
                    as data_1

            threshold: Number between 0 and 1. We
                       will consider records as potential
                       duplicates if the predicted probability of
                       being a duplicate is above the threshold.

                       Lowering the number will increase recall, raising it
                       will increase precision

            constraint: What type of constraint to put on a join.

                        'one-to-one'
                              Every record in data_1 can match at most
                              one record from data_2 and every record
                              from data_2 can match at most one record
                              from data_1. This is good for when both
                              data_1 and data_2 are from different
                              sources and you are interested in
                              matching across the sources. If,
                              individually, data_1 or data_2 have many
                              duplicates you will not get good
                              matches.
                        'many-to-one'
                              Every record in data_1 can match at most
                              one record from data_2, but more than
                              one record from data_1 can match to the
                              same record in data_2. This is good for
                              when data_2 is a lookup table and data_1
                              is messy, such as geocoding or matching
                              against golden records.
                        'many-to-many'
                              Every record in data_1 can match
                              multiple records in data_2 and vice
                              versa. This is like a SQL inner join.

        .. code:: python

           > links = matcher.join(data_1, data_2, threshold=0.5)
           > print(list(links))
           [((1, 2), 0.790),
            ((4, 5), 0.720),
            ((10, 11), 0.899)]



        """

        assert constraint in {"one-to-one", "many-to-one", "many-to-many"}, (
            "%s is an invalid constraint option. Valid options include "
            "one-to-one, many-to-one, or many-to-many" % constraint
        )

        pairs = self.pairs(data_1, data_2)
        pair_scores = self.score(pairs)

        if constraint == "one-to-one":
            links = self.one_to_one(pair_scores, threshold)
        elif constraint == "many-to-one":
            links = self.many_to_one(pair_scores, threshold)
        else:
            links = pair_scores[pair_scores["score"] > threshold]

        links = list(links)

        try:
            mmap_file = pair_scores.filename  # type: ignore
        except AttributeError:
            pass
        else:
            del pair_scores
            if mmap_file:
                os.remove(mmap_file)

        return links

    def one_to_one(self, scores: numpy.ndarray, threshold: float = 0.0) -> Links:
        """From the similarity scores of pairs of records, decide which
        pairs refer to the same entity.

        Every record in data_1 can match at most one record from
        data_2 and every record from data_2 can match at most one
        record from data_1. See
        https://en.wikipedia.org/wiki/Injective_function.

        This method is good for when both data_1 and data_2 are from
        different sources and you are interested in matching across
        the sources. If, individually, data_1 or data_2 have many duplicates
        you will not get good matches.

        Yields pairs of record ids with a confidence score as a float
        between 0 and 1. The record_ids within the pair should refer to the
        same entity and the confidence score is the estimated probability that
        the records refer to the same entity.

        Args:
            scores: a numpy `structured array <https://docs.scipy.org/doc/numpy/user/basics.rec.html>`_ with a dtype of `[('pairs', id_type, 2),
                    ('score', 'f4')]` where dtype is either a str
                    or int, and score is a number between 0 and
                    1. The 'pairs' column contains pairs of ids of
                    the records compared and the 'score' column
                    should contains the similarity score for that
                    pair of records.

            threshold: Number between 0 and 1. We
                       will consider records as potential
                       duplicates if the predicted probability of
                       being a duplicate is above the threshold.

                       Lowering the number will increase recall, raising it
                       will increase precision


        .. code:: python

           > pairs = matcher.pairs(data)
           > scores = matcher.scores(pairs, threshold=0.5)
           > links = matcher.one_to_one(scores)
           > print(list(links))
           [((1, 2), 0.790),
            ((4, 5), 0.720),
            ((10, 11), 0.899)]

        """
        if threshold:
            scores = scores[scores["score"] > threshold]

        logger.debug("matching done, begin clustering")

        yield from clustering.greedyMatching(scores)

    def many_to_one(self, scores: numpy.ndarray, threshold: float = 0.0) -> Links:
        """
        From the similarity scores of pairs of records, decide which
        pairs refer to the same entity.

        Every record in data_1 can match at most one record from
        data_2, but more than one record from data_1 can match to the same
        record in data_2. See
        https://en.wikipedia.org/wiki/Surjective_function

        This method is good for when data_2 is a lookup table and data_1
        is messy, such as geocoding or matching against golden records.

        Yields pairs of record ids with a confidence score as a float
        between 0 and 1. The record_ids within the pair should refer to the
        same entity and the confidence score is the estimated probability that
        the records refer to the same entity.

        Args:
            scores: a numpy `structured array <https://docs.scipy.org/doc/numpy/user/basics.rec.html>`_ with a dtype of `[('pairs', id_type, 2),
                    ('score', 'f4')]` where dtype is either a str
                    or int, and score is a number between 0 and
                    1. The 'pairs' column contains pairs of ids of
                    the records compared and the 'score' column
                    should contains the similarity score for that
                    pair of records.

            threshold: Number between 0 and 1. We
                       will consider records as potential
                       duplicates if the predicted probability of
                       being a duplicate is above the threshold.

                       Lowering the number will increase recall, raising it
                       will increase precision

        .. code:: python

           > pairs = matcher.pairs(data)
           > scores = matcher.scores(pairs, threshold=0.5)
           > links = matcher.many_to_one(scores)
           > print(list(links))
           [((1, 2), 0.790),
            ((4, 5), 0.720),
            ((7, 2), 0.623),
            ((10, 11), 0.899)]

        """

        logger.debug("matching done, begin clustering")

        yield from clustering.pair_gazette_matching(scores, threshold, 1)


class GazetteerMatching(Matching):
    def __init__(
        self, num_cores: Optional[int], in_memory: bool = False, **kwargs
    ) -> None:

        super().__init__(num_cores, in_memory, **kwargs)

        if self.in_memory:
            self.db = ":memory:"
        else:
            self.temp_dir = tempfile.TemporaryDirectory()
            self.db = self.temp_dir.name + "/blocks.db"

        self.indexed_data: Dict[RecordID, RecordDict] = {}

    def _close(self):
        if not self.in_memory:
            self.temp_dir.cleanup()

    def __del__(self):
        self._close()

    def index(self, data: Data) -> None:  # pragma: no cover
        """
        Add records to the index of records to match against. If a record in
        `canonical_data` has the same key as a previously indexed record, the
        old record will be replaced.

        Args:
            data: a dictionary of records where the keys
                  are record_ids and the values are
                  dictionaries with the keys being
                  field_names
        """

        self.fingerprinter.index_all(data)

        id_type = core.sqlite_id_type(data)

        con = sqlite3.connect(self.db)

        # Set journal mode to WAL.
        con.execute("pragma journal_mode=wal")

        con.execute(
            """CREATE TABLE IF NOT EXISTS indexed_records
                       (block_key text,
                        record_id {id_type},
                        UNIQUE(block_key, record_id))
                    """.format(
                id_type=id_type
            )
        )

        con.executemany(
            "REPLACE INTO indexed_records VALUES (?, ?)",
            self.fingerprinter(data.items(), target=True),
        )

        con.execute(
            """CREATE INDEX IF NOT EXISTS
                       indexed_records_block_key_idx
                       ON indexed_records
                       (block_key, record_id)"""
        )
        con.execute("""ANALYZE""")

        con.commit()
        con.close()

        self.indexed_data.update(data)

    def unindex(self, data: Data) -> None:  # pragma: no cover
        """
        Remove records from the index of records to match against.

        Args:
            data: a dictionary of records where the keys
                  are record_ids and the values are
                  dictionaries with the keys being
                  field_names
        """

        for field in self.fingerprinter.index_fields:
            self.fingerprinter.unindex(
                {record[field] for record in data.values()}, field
            )

        con = sqlite3.connect(self.db)
        con.executemany(
            """DELETE FROM indexed_records
                           WHERE record_id = ?""",
            ((k,) for k in data.keys()),
        )

        con.commit()
        con.close()

        for k in data:
            del self.indexed_data[k]

    def blocks(self, data: Data) -> Blocks:
        """
        Yield groups of pairs of records that share fingerprints.

        Each group contains one record from data_1 paired with the records
        from the indexed records that data_1 shares a fingerprint with.

        Each pair within and among blocks will occur at most once. If
        you override this method, you need to take care to ensure that
        this remains true, as downstream methods, particularly
        :func:`many_to_n`, assumes that every pair of records is compared no
        more than once.

        Args:
            data: Dictionary of records, where the keys are record_ids
                  and the values are dictionaries with the keys being
                  field names

        .. code:: python

            > pairs = matcher.pairs(data)
            > print(list(pairs))
            [[((1, {'name' : 'Pat', 'address' : '123 Main'}),
               (8, {'name' : 'Pat', 'address' : '123 Main'})),
              ((1, {'name' : 'Pat', 'address' : '123 Main'}),
               (9, {'name' : 'Sam', 'address' : '123 Main'}))
              ],
             [((2, {'name' : 'Sam', 'address' : '2600 State'}),
               (5, {'name' : 'Pam', 'address' : '2600 Stat'})),
              ((2, {'name' : 'Sam', 'address' : '123 State'}),
               (7, {'name' : 'Sammy', 'address' : '123 Main'}))
             ]]
        """

        id_type = core.sqlite_id_type(data)

        con = sqlite3.connect(self.db, check_same_thread=False)

        con.execute("BEGIN")

        con.execute(
            """CREATE TEMPORARY TABLE blocking_map
                       (block_key text, record_id {id_type})
                    """.format(
                id_type=id_type
            )
        )
        con.executemany(
            "INSERT INTO blocking_map VALUES (?, ?)", self.fingerprinter(data.items())
        )

        pairs = con.execute(
            """SELECT DISTINCT a.record_id, b.record_id
                               FROM blocking_map a
                               INNER JOIN indexed_records b
                               USING (block_key)
                               ORDER BY a.record_id"""
        )

        pair_blocks = itertools.groupby(pairs, lambda x: x[0])

        for _, pair_block in pair_blocks:

            yield [
                (
                    (a_record_id, data[a_record_id]),
                    (b_record_id, self.indexed_data[b_record_id]),
                )
                for a_record_id, b_record_id in pair_block
            ]

        pairs.close()
        con.execute("ROLLBACK")
        con.close()

    def score(self, blocks: Blocks) -> Generator[numpy.ndarray, None, None]:
        """
        Scores groups of pairs of records. Yields structured numpy arrays
        representing pairs of records in the group and the associated
        probability that the pair is a match.

        Args:
            blocks: Iterator of blocks of records

        """

        matches = core.scoreGazette(
            blocks, self.data_model, self.classifier, self.num_cores
        )

        return matches

    def many_to_n(
        self,
        score_blocks: Iterable[numpy.ndarray],
        threshold: float = 0.0,
        n_matches: int = 1,
    ) -> Links:
        """
        For each group of scored pairs, yield the highest scoring N pairs

        Args:
            score_blocks: Iterator of numpy `structured arrays <https://docs.scipy.org/doc/numpy/user/basics.rec.html>`_,
                          each with a dtype of `[('pairs', id_type, 2),
                          ('score', 'f4')]` where dtype is either a str
                          or int, and score is a number between 0 and
                          1. The 'pairs' column contains pairs of ids of
                          the records compared and the 'score' column
                          should contains the similarity score for that
                          pair of records.

            threshold: Number between 0 and 1. We
                       will consider records as potential
                       duplicates if the predicted probability of
                       being a duplicate is above the threshold.

                       Lowering the number will increase recall, raising it
                       will increase precision

            n_matches: How many top scoring pairs to select per group

        """

        yield from clustering.gazetteMatching(score_blocks, threshold, n_matches)

    def search(
        self,
        data: Data,
        threshold: float = 0.0,
        n_matches: int = 1,
        generator: bool = False,
    ) -> LookupResults:  # pragma: no cover
        """
        Identifies pairs of records that could refer to the same entity,
        returns tuples containing tuples of possible matches, with a
        confidence score for each match. The record_ids within each
        tuple should refer to potential matches from a messy data
        record to canonical records. The confidence score is the
        estimated probability that the records refer to the same
        entity.

        Args:

            data: a dictionary of records from a messy
                  dataset, where the keys are record_ids and
                  the values are dictionaries with the keys
                  being field names.

            threshold: a number between 0 and 1. We will consider
                       records as potential duplicates if the predicted
                       probability of being a duplicate is
                       above the threshold.

                       Lowering the number will increase
                       recall, raising it will increase
                       precision
            n_matches: the maximum number of possible matches from
                       canonical_data to return for each record in
                       data. If set to `None` all possible
                       matches above the threshold will be
                       returned.
            generator: when `True`, match will generate a sequence of
                       possible matches, instead of a list.

        .. code:: python

            > matches = gazetteer.search(data, threshold=0.5, n_matches=2)
            > print(matches)
            [(((1, 6), 0.72),
              ((1, 8), 0.6)),
             (((2, 7), 0.72),),
             (((3, 6), 0.72),
              ((3, 8), 0.65)),
             (((4, 6), 0.96),
              ((4, 5), 0.63))]

        """
        blocks = self.blocks(data)
        pair_scores = self.score(blocks)
        search_results = self.many_to_n(pair_scores, threshold, n_matches)

        results = self._format_search_results(data, search_results)

        if generator:
            return results
        else:
            return list(results)

    def _format_search_results(self, search_d: Data, results: Links) -> LookupResults:

        seen: Set[RecordID] = set()

        for result in results:
            a: Optional[RecordID] = None
            b: RecordID
            score: float
            prepared_result: List[Tuple[RecordID, float]] = []
            for (a, b), score in result:  # type: ignore
                prepared_result.append((b, score))

            assert a is not None

            yield a, tuple(prepared_result)
            seen.add(a)

        for k in search_d.keys() - seen:
            yield k, ()


class StaticMatching(Matching):
    """
    Class for initializing a dedupe object from a settings file.
    """

    def __init__(
        self,
        settings_file: BinaryIO,
        num_cores: Optional[int] = None,
        in_memory: bool = False,
        **kwargs
    ) -> None:  # pragma: no cover
        """
        Args:
            settings_file: A file object containing settings
                           info produced from the
                           :func:`~dedupe.api.ActiveMatching.write_settings` method.

            num_cores: The number of cpus to use for parallel
                       processing, defaults to the number of cpus
                       available on the machine. If set to 0, then
                       multiprocessing will be disabled.

            in_memory: If True, :meth:`dedupe.Dedupe.pairs` will generate
                       pairs in RAM with the sqlite3 ':memory:' option
                       rather than writing to disk. May be faster if
                       sufficient memory is available.

        .. warning::

            If using multiprocessing on Windows or Mac OS X, then
            you must protect calls to the Dedupe methods with a
            `if __name__ == '__main__'` in your main module, see
            https://docs.python.org/3/library/multiprocessing.html#the-spawn-and-forkserver-start-methods

        """
        super().__init__(num_cores, in_memory, **kwargs)

        try:
            self.data_model = pickle.load(settings_file)
            self.classifier = pickle.load(settings_file)
            self.predicates = pickle.load(settings_file)
        except (KeyError, AttributeError):
            raise SettingsFileLoadingException(
                "This settings file is not compatible with "
                "the current version of dedupe. This can happen "
                "if you have recently upgraded dedupe."
            )
        except:  # noqa: E722
            raise SettingsFileLoadingException(
                "Something has gone wrong with loading the settings file. "
                "Try deleting the file"
            )

        logger.info("Predicate set:")
        for predicate in self.predicates:
            logger.info(predicate)

        self._fingerprinter = blocking.Fingerprinter(self.predicates)


class ActiveMatching(Matching):
    """
    Class for training a matcher.
    """

    classifier = rlr.RegularizedLogisticRegression()

    def __init__(
        self,
        variable_definition: Sequence[Mapping],
        num_cores: Optional[int] = None,
        in_memory: bool = False,
        **kwargs
    ) -> None:
        """
        Args:
            variable_definition: A list of dictionaries describing
                                 the variables will be used for
                                 training a model. See :ref:`variable_definitions`

            num_cores: The number of cpus to use for parallel
                       processing. If set to `None`, uses all cpus
                       available on the machine. If set to 0, then
                       multiprocessing will be disabled.

            in_memory: If True, :meth:`dedupe.Dedupe.pairs` will generate
                       pairs in RAM with the sqlite3 ':memory:' option
                       rather than writing to disk. May be faster if
                       sufficient memory is available.

        .. warning::

            If using multiprocessing on Windows or Mac OS X, then
            you must protect calls to the Dedupe methods with a
            `if __name__ == '__main__'` in your main module, see
            https://docs.python.org/3/library/multiprocessing.html#the-spawn-and-forkserver-start-methods

        """
        super().__init__(num_cores, in_memory, **kwargs)

        self.data_model = datamodel.DataModel(variable_definition)

        self.training_pairs: TrainingData
        self.training_pairs = {"distinct": [], "match": []}
        self.active_learner: Optional[
            Union[
                labeler.DedupeDisagreementLearner, labeler.RecordLinkDisagreementLearner
            ]
        ]
        self.active_learner = None

    def cleanup_training(self) -> None:  # pragma: no cover
        """
        Clean up data we used for training. Free up memory.
        """
        del self.training_pairs
        del self.active_learner

    def _read_training(self, training_file: TextIO) -> None:
        """
        Read training from previously built training data file object

        Args:
            training_file: file object containing the training data
        """

        logger.info("reading training from file")
<<<<<<< HEAD
        training_pairs = serializer.read_training(training_file)
=======
        training_pairs = json.load(training_file, object_hook=serializer._from_json)

>>>>>>> 86613be2
        self.mark_pairs(training_pairs)

    def train(
        self, recall: float = 1.00, index_predicates: bool = True
    ) -> None:  # pragma: no cover
        """
        Learn final pairwise classifier and fingerprinting rules. Requires that
        adequate training data has been already been provided.

        Args:
            recall: The proportion of true dupe pairs in our
                    training data that that the learned fingerprinting
                    rules must cover. If we lower the recall, there will
                    be pairs of true dupes that we will never
                    directly compare.

                    recall should be a float between 0.0 and 1.0.

            index_predicates: Should dedupe consider predicates
                              that rely upon indexing the
                              data. Index predicates can be slower
                              and take substantial memory. Without
                              index predicates, you may get lower
                              recall when true-dupes are not blocked
                              together.

        """
        assert (
            self.active_learner is not None
        ), "Please initialize with the prepare_training method"

        examples, y = flatten_training(self.training_pairs)
        self.classifier.fit(self.data_model.distances(examples), y)

        self.predicates = self.active_learner.learn_predicates(recall, index_predicates)
        self._fingerprinter = blocking.Fingerprinter(self.predicates)
        self.fingerprinter.reset_indices()

    def write_training(self, file_obj: TextIO) -> None:  # pragma: no cover
        """
        Write a JSON file that contains labeled examples

        :param file_obj: file object to write training data to

        .. code:: python

            with open('training.json', 'w') as f:
                matcher.write_training(f)

        """
<<<<<<< HEAD
        serializer.write_training(self.training_pairs, file_obj)
=======

        json.dump(
            self.training_pairs,
            file_obj,
            cls=serializer.TupleEncoder,
            ensure_ascii=True,
        )
>>>>>>> 86613be2

    def write_settings(self, file_obj: BinaryIO) -> None:  # pragma: no cover
        """
        Write a settings file containing the
        data model and predicates to a file object

        :param file_obj: file object to write settings data into

        .. code:: python

           with open('learned_settings', 'wb') as f:
               matcher.write_settings(f)

        """

        pickle.dump(self.data_model, file_obj)
        pickle.dump(self.classifier, file_obj)
        pickle.dump(self.predicates, file_obj)

    def uncertain_pairs(self) -> List[TrainingExample]:
        """
         Returns a list of pairs of records from the sample of record pairs
         tuples that Dedupe is most curious to have labeled.

         This method is mainly useful for building a user interface for training
         a matching model.

        .. code:: python

           > pair = matcher.uncertain_pairs()
           > print(pair)
           [({'name' : 'Georgie Porgie'}, {'name' : 'Georgette Porgette'})]

        """
        assert (
            self.active_learner is not None
        ), "Please initialize with the prepare_training method"
        return [self.active_learner.pop()]

    def mark_pairs(self, labeled_pairs: TrainingData) -> None:
        """
        Add users labeled pairs of records to training data and update the
        matching model

        This method is useful for building a user interface for training a
        matching model or for adding training data from an existing source.

        Args:
            labeled_pairs: A dictionary with two keys, `match` and `distinct`
                           the values are lists that can contain pairs of
                           records

        .. code:: python

            labeled_examples = {'match'    : [],
                                'distinct' : [({'name' : 'Georgie Porgie'},
                                               {'name' : 'Georgette Porgette'})]
                                }
            matcher.mark_pairs(labeled_examples)

        .. note::
           `mark_pairs()` is primarily designed to be used with
           :func:`~uncertain_pairs` to incrementally build a training
           set.

           If you have existing training data, you should likely
           format the data into the right form and supply the training
           data to the :func:`~prepare_training` method with the
           `training_file` argument.

           If that is not possible or desirable, you can use
           `mark_pairs()` to train a linker with existing data.
           However, you must ensure that every record that
           appears in the `labeled_pairs` argument appears in either
           the data or training file supplied to the
           :func:`~prepare_training` method.

        """
        self._checkTrainingPairs(labeled_pairs)

        self.training_pairs["match"].extend(labeled_pairs["match"])
        self.training_pairs["distinct"].extend(labeled_pairs["distinct"])

        if self.active_learner:
            examples, y = flatten_training(labeled_pairs)

            try:
                self.active_learner.mark(examples, y)
            except dedupe.predicates.NoIndexError as e:
                raise UserWarning(
                    (
                        "The record\n"
                        "{unknown}\n"
                        "is not known to to the active learner. "
                        "Make sure all `labeled_pairs` "
                        "are in the data or training file "
                        "of the `prepare_training()` method"
                    ).format(unknown=e.failing_record)
                )

    def _checkTrainingPairs(self, labeled_pairs: TrainingData) -> None:
        try:
            labeled_pairs.items()
            labeled_pairs["match"]
            labeled_pairs["distinct"]
        except (AttributeError, KeyError):
            raise ValueError(
                "labeled_pairs must be a dictionary with keys " '"distinct" and "match"'
            )

        if labeled_pairs["match"]:
            pair = labeled_pairs["match"][0]
            self._checkRecordPair(pair)

        if labeled_pairs["distinct"]:
            pair = labeled_pairs["distinct"][0]
            self._checkRecordPair(pair)

        if not labeled_pairs["distinct"] and not labeled_pairs["match"]:
            warnings.warn("Didn't return any labeled record pairs")

    def _checkRecordPair(self, record_pair: TrainingExample) -> None:
        try:
            a, b = record_pair
        except ValueError:
            raise ValueError(
                "The elements of data_sample must be pairs " "of record_pairs"
            )
        try:
            record_pair[0].keys() and record_pair[1].keys()
        except AttributeError:
            raise ValueError(
                "A pair of record_pairs must be made up of two " "dictionaries "
            )

        self.data_model.check(record_pair[0])
        self.data_model.check(record_pair[1])


class StaticDedupe(StaticMatching, DedupeMatching):
    """
    Class for deduplication using saved settings. If you have already
    trained a :class:`Dedupe` object and saved the settings, you can
    load the saved settings with StaticDedupe.

    """


class Dedupe(ActiveMatching, DedupeMatching):
    """
    Class for active learning deduplication. Use deduplication when you have
    data that can contain multiple records that can all refer to the same
    entity.
    """

    canopies = True
    ActiveLearner = labeler.DedupeDisagreementLearner

    def prepare_training(
        self,
        data: Data,
        training_file: TextIO = None,
        sample_size: int = 1500,
        blocked_proportion: float = 0.9,
    ) -> None:
        """
        Initialize the active learner with your data and, optionally,
        existing training data.

        Sets up the learner.

        Args:
            data: Dictionary of records, where the keys are
                  record_ids and the values are dictionaries
                  with the keys being field names
            training_file: file object containing training data
            sample_size: Size of the sample to draw
            blocked_proportion: The proportion of record pairs to be sampled from similar records, as opposed to randomly selected pairs.

        .. code:: python

           matcher.prepare_training(data_d, 150000, .5)

           # or
           with open('training_file.json') as f:
               matcher.prepare_training(data_d, training_file=f)
        """
        self._checkData(data)

        # Reset active learner
        self.active_learner = None

        if training_file:
            self._read_training(training_file)

        # We need the active learner to know about all our
        # existing training data, so add them to data dictionary
        examples, y = flatten_training(self.training_pairs)

        self.active_learner = self.ActiveLearner(
            self.data_model,
            data,
            blocked_proportion,
            sample_size,
            index_include=examples,
        )

        self.active_learner.mark(examples, y)

    def _checkData(self, data: Data) -> None:
        if len(data) == 0:
            raise ValueError("Dictionary of records is empty.")

        self.data_model.check(next(iter(data.values())))


class Link(ActiveMatching):
    """
    Mixin Class for Active Learning Record Linkage
    """

    canopies = False
    ActiveLearner = labeler.RecordLinkDisagreementLearner

    def prepare_training(
        self,
        data_1: Data,
        data_2: Data,
        training_file: Optional[TextIO] = None,
        sample_size: int = 1500,
        blocked_proportion: float = 0.9,
    ) -> None:
        """
        Initialize the active learner with your data and, optionally,
        existing training data.

        Args:
            data_1: Dictionary of records from first dataset, where the
                    keys are record_ids and the values are dictionaries
                    with the keys being field names
            data_2: Dictionary of records from second dataset, same
                    form as data_1
            training_file: file object containing training data

            sample_size: The size of the sample to draw.

            blocked_proportion: The proportion of record pairs to
                                be sampled from similar records,
                                as opposed to randomly selected
                                pairs.

        .. code:: python

           matcher.prepare_training(data_1, data_2, 150000)

           # or
           with open('training_file.json') as f:
               matcher.prepare_training(data_1, data_2, training_file=f)
        """
        self._checkData(data_1, data_2)

        # Reset active learner
        self.active_learner = None

        if training_file:
            self._read_training(training_file)

        # We need the active learner to know about all our
        # existing training data, so add them to data dictionaries
        examples, y = flatten_training(self.training_pairs)

        self.active_learner = self.ActiveLearner(
            self.data_model,
            data_1,
            data_2,
            blocked_proportion,
            sample_size,
            index_include=examples,
        )

        self.active_learner.mark(examples, y)

    def _checkData(self, data_1: Data, data_2: Data) -> None:
        if len(data_1) == 0:
            raise ValueError("Dictionary of records from first dataset is empty.")
        elif len(data_2) == 0:
            raise ValueError("Dictionary of records from second dataset is empty.")

        self.data_model.check(next(iter(data_1.values())))
        self.data_model.check(next(iter(data_2.values())))


class RecordLink(Link, RecordLinkMatching):
    """
    Class for active learning record linkage.

    Use RecordLinkMatching when you have two datasets that you want to
    join.
    """


class StaticRecordLink(StaticMatching, RecordLinkMatching):
    """
    Class for record linkage using saved settings. If you have already
    trained a RecordLink instance, you can load the saved settings with
    StaticRecordLink.
    """


class Gazetteer(Link, GazetteerMatching):
    """
    Class for active learning gazetteer matching.

    Gazetteer matching is for matching a messy data set against a
    'canonical dataset'.  This class is useful for such tasks as matching messy
    addresses against a clean list
    """


class StaticGazetteer(StaticMatching, GazetteerMatching):
    """
    Class for gazetter matching using saved settings.

    If you have already trained a :class:`Gazetteer` instance, you can
    load the saved settings with StaticGazetteer.
    """


class EmptyTrainingException(Exception):
    pass


class SettingsFileLoadingException(Exception):
    pass


def flatten_training(
    training_pairs: TrainingData,
) -> Tuple[List[TrainingExample], numpy.ndarray]:
    examples: List[TrainingExample] = []
    y = []

    for label in ("match", "distinct"):
        label = cast(Literal["match", "distinct"], label)

        pairs = training_pairs[label]
        examples.extend(pairs)
        encoded_y = 1 if label == "match" else 0
        y.extend([encoded_y] * len(pairs))

    return examples, numpy.array(y)<|MERGE_RESOLUTION|>--- conflicted
+++ resolved
@@ -1096,12 +1096,7 @@
         """
 
         logger.info("reading training from file")
-<<<<<<< HEAD
         training_pairs = serializer.read_training(training_file)
-=======
-        training_pairs = json.load(training_file, object_hook=serializer._from_json)
-
->>>>>>> 86613be2
         self.mark_pairs(training_pairs)
 
     def train(
@@ -1152,17 +1147,7 @@
                 matcher.write_training(f)
 
         """
-<<<<<<< HEAD
         serializer.write_training(self.training_pairs, file_obj)
-=======
-
-        json.dump(
-            self.training_pairs,
-            file_obj,
-            cls=serializer.TupleEncoder,
-            ensure_ascii=True,
-        )
->>>>>>> 86613be2
 
     def write_settings(self, file_obj: BinaryIO) -> None:  # pragma: no cover
         """
