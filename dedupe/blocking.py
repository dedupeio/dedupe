#!/usr/bin/python
# -*- coding: utf-8 -*-
# -*- coding: future_fstrings -*-

from collections import defaultdict
import time
import logging
from typing import Generator, Tuple, Iterable, Dict, List, Union
from dedupe._typing import Record, RecordID, Data
from dedupe.logger import logger
from timebudget import timebudget
import dedupe.predicates
logger.setLevel(logging.DEBUG)

<<<<<<< HEAD
from typing import Generator, Tuple, Iterable, Dict, List, Union
from dedupe._typing import Record, RecordID, Data

import dedupe.predicates

logger = logging.getLogger(__name__)
=======

Docs = Union[Iterable[str], Iterable[Iterable[str]]]
>>>>>>> 68335cd4

Docs = Union[Iterable[str], Iterable[Iterable[str]]]


def index_list():
    return defaultdict(list)


class Fingerprinter(object):
<<<<<<< HEAD
    '''Takes in a record and returns all blocks that record belongs to'''
=======
    """Takes in a record and returns all blocks that record belongs to"""
>>>>>>> 68335cd4

    def __init__(self, predicates: Iterable[dedupe.predicates.Predicate]) -> None:
        """
        Args:
            predicates: (tuple)[dedupe.Predicate class] a tuple of predicates which
                are used to block the data. Can be a simple or compound predicate.
                For example, a tuple of compound predicates:
                ::
                    ((LevenshteinCanopyPredicate: (2, first_name),
                      SimplePredicate: (sortedAcronym, last_name)),
                     (SimplePredicate: (fingerprint, initials),
                      SimplePredicate: (nearIntegersPredicate, street_address)))

                where
                ::

                    (LevenshteinCanopyPredicate: (2, first_name),
                      SimplePredicate: (sortedAcronym, last_name))

                is a compound predicate (inherits from tuple)

                A tuple of simple predicates:
                ::
                    (SimplePredicate: (sortedAcronym, last_name),)

            index_fields: (dict) A dictionary of all the fingerprinter methods that use an
                index of data field values. The keys are the field names,
                which can be useful to know for indexing the data.

        """
        logger.debug("Initializing Fingerprinter class")
        self.predicates = predicates
<<<<<<< HEAD

=======
>>>>>>> 68335cd4
        self.index_fields: Dict[str,
                                Dict[str,
                                     List[dedupe.predicates.IndexPredicate]]]
        self.index_fields = defaultdict(index_list)
        '''
        A dictionary of all the fingerprinter methods that use an
        index of data field values. The keys are the field names,
        which can be useful to know for indexing the data.
        '''

        self.index_predicates = []

        for full_predicate in predicates:
            for predicate in full_predicate:
                if hasattr(predicate, 'index'):
                    self.index_fields[predicate.field][predicate.type].append(
                        predicate)
                    self.index_predicates.append(predicate)

<<<<<<< HEAD
    def __call__(self,
                 records: Iterable[Record],
                 target: bool = False) -> Generator[Tuple[str, RecordID], None, None]:
        """
        Generate the predicates for records. Yields tuples of (predicate,
        record_id).

        Args:
            records: (dict_items) List of input recrods. A sequence of tuples of
                    (record_id, record_dict). Can often be created by
                  `data_dict.items()`.
=======
    # @timebudget
    def __call__(self,
                 records: Iterable[Record],
                 target: bool = False) -> Generator[Tuple[str, RecordID], None, None]:
        """Generate the predicates for records. Yields tuples of (predicate,
        record_id).

        Args:
            records: (dict_items) A sequence of tuples of (record_id,
                  record_dict). Can often be created by
                  `data_dict.items()`. List of input records.
>>>>>>> 68335cd4
                  key = (str) id of record
                  value = (dict) record
            target: Indicates whether the data should be treated as
                    the target data. This effects the behavior of
                    search predicates. If `target` is set to
                    `True`, an search predicate will return the
                    value itself. If `target` is set to `False` the
                    search predicate will return all possible
                    values within the specified search distance.
<<<<<<< HEAD

=======
>>>>>>> 68335cd4
                    Let's say we have a
                    `LevenshteinSearchPredicate` with an associated
                    distance of `1` on a `"name"` field; and we
                    have a record like `{"name": "thomas"}`. If the
                    `target` is set to `True` then the predicate
                    will return `"thomas"`.  If `target` is set to
                    `False`, then the blocker could return
                    `"thomas"`, `"tomas"`, and `"thoms"`. By using
                    the `target` argument on one of your datasets,
                    you will dramatically reduce the total number
                    of comparisons without a loss of accuracy.

<<<<<<< HEAD
        .. code:: python

           > data = [(1, {'name' : 'bob'}), (2, {'name' : 'suzanne'})]
           > blocked_ids = deduper.fingerprinter(data)
           > print list(blocked_ids)
           [('foo:1', 1), ..., ('bar:1', 100)]

        """

=======
        Yields:
            A generator of tuples: ('predicate', 'record_id')

        Example:

            Say you only have 3 records:

        .. code:: python
            > data = [('0', {'first_name': 'John',
                             'last_name': 'Doe',
                             'city': 'Vancouver',
                             'gender': 'male',
                             'country': 'Canada'})
                      ('1', {'first_name': 'John',
                             'last_name': 'Donovan',
                             'city': 'Vancouver',
                             'gender': 'male',
                             'country': 'Canada'})
                      ('2', {'first_name': 'Alice',
                             'last_name': 'Walker',
                             'city': 'Victoria',
                             'gender': 'female',
                             'country': 'Canada'})]

        If your model has been trained already, you can see what predicates were chosen
        (these are just an example):
        .. code:: python
            > print(deduper.fingerprinter.predicates)
            ((SimplePredicate: (sortedAcronym, city),
              SimplePredicate: (sortedAcronym, gender)),
             (SimplePredicate: (wholeFieldPredicate, first_name),
             (SimplePredicate: (wholeFieldPredicate, last_name))))

        Your output would then be:
        .. code:: python
            > blocked_records = deduper.fingerprinter(data)
            > print(list(blocked_records))
            [('V:M:0', '0'),
             ('John:Doe:1', '0'),
             ('V:M:0', '1'),
             ('John:Donovan:1', '1'),
             ('V:F:0', '2'),
             ('Alice:Walker:1', '2')
            ]

        """
        # logger.debug("blocking.Fingerprinter.__call__")
>>>>>>> 68335cd4
        start_time = time.perf_counter()
        predicates = [(':' + str(i), predicate)
                      for i, predicate
                      in enumerate(self.predicates)]
        # logger.debug(f"Predicates: {predicates}")
        for i, record in enumerate(records):
            record_id, instance = record
            # logger.debug(f"Record: {record}")
            for pred_id, predicate in predicates:
                block_keys = predicate(instance, target=target)
                # logger.debug(f"Block keys: {block_keys}")
                for block_key in block_keys:
                    yield block_key + pred_id, record_id

            if i and i % 10000 == 0:
                logger.info('%(iteration)d, %(elapsed)f2 seconds',
                            {'iteration': i,
                             'elapsed': time.perf_counter() - start_time})

    def reset_indices(self) -> None:
<<<<<<< HEAD
        '''
        Fingeprinter indicdes can take up a lot of memory. If you are
        done with blocking, the method will reset the indices to free up.
        If you need to block again, the data will need to be re-indexed.
        '''
        for predicate in self.index_predicates:
            predicate.reset()

    def index(self,
              docs: Docs,
              field: str) -> None:
        '''
        Add docs to the indices used by fingerprinters.

=======
        """
        Fingeprinter indicdes can take up a lot of memory. If you are
        done with blocking, the method will reset the indices to free up.
        If you need to block again, the data will need to be re-indexed.
        """
        for predicate in self.index_predicates:
            predicate.reset()

    def index(self, docs: Docs, field: str) -> None:
        """
        Add docs to the indices used by fingerprinters.
>>>>>>> 68335cd4
        Some fingerprinter methods depend upon having an index of
        values that a field may have in the data. This method adds
        those values to the index. If you don't have any fingerprinter
        methods that use an index, this method will do nothing.

        Args:
            docs: an iterator of values from your data to index. While
                  not required, it is recommended that docs be a unique
                  set of of those values. Indexing can be an expensive
                  operation.
            field: fieldname or key associated with the values you are
                   indexing
<<<<<<< HEAD

        '''
        indices = extractIndices(self.index_fields[field])
=======
        """
        indices = extract_indices(self.index_fields[field])
>>>>>>> 68335cd4

        for doc in docs:
            if doc:
                for _, index, preprocess in indices:
                    index.index(preprocess(doc))

        for index_type, index, _ in indices:

            index.initSearch()
            for predicate in self.index_fields[field][index_type]:
<<<<<<< HEAD
                logger.debug("Canopy: %s", str(predicate))
                predicate.reset()
                predicate.index = index

    def unindex(self, docs: Docs, field: str) -> None:
        '''Remove docs from indices used by fingerprinters
=======
                # logger.debug("Canopy: %s", str(predicate))
                predicate.reset()  # AH upgrade
                predicate.index = index

    def unindex(self, docs: Docs, field: str) -> None:
        """Remove docs from indices used by fingerprinters.
>>>>>>> 68335cd4

        Args:
            docs: an iterator of values from your data to remove. While
                  not required, it is recommended that docs be a unique
                  set of of those values. Indexing can be an expensive
                  operation.
            field: fieldname or key associated with the values you are
                   unindexing
<<<<<<< HEAD
        '''

        indices = extractIndices(self.index_fields[field])
=======
        """

        indices = extract_indices(self.index_fields[field])
>>>>>>> 68335cd4

        for doc in docs:
            if doc:
                for _, index, preprocess in indices:
                    try:
                        index.unindex(preprocess(doc))
                    except KeyError:
                        pass

        for index_type, index, _ in indices:

            index._index.initSearch()

            for predicate in self.index_fields[field][index_type]:
                # logger.debug("Canopy: %s", str(predicate))
                predicate.index = index

    def index_all(self, data: Data):
        for field in self.index_fields:
            unique_fields = {record[field]
                             for record
                             in data.values()
                             if record[field]}
            self.index(unique_fields, field)


def extract_indices(index_fields):
    indices = []
    for index_type, predicates in index_fields.items():
        predicate = predicates[0]
        index = predicate.index
        preprocess = predicate.preprocess
        if predicate.index is None:
            index = predicate.initIndex()
        indices.append((index_type, index, preprocess))

    return indices<|MERGE_RESOLUTION|>--- conflicted
+++ resolved
@@ -12,17 +12,6 @@
 import dedupe.predicates
 logger.setLevel(logging.DEBUG)
 
-<<<<<<< HEAD
-from typing import Generator, Tuple, Iterable, Dict, List, Union
-from dedupe._typing import Record, RecordID, Data
-
-import dedupe.predicates
-
-logger = logging.getLogger(__name__)
-=======
-
-Docs = Union[Iterable[str], Iterable[Iterable[str]]]
->>>>>>> 68335cd4
 
 Docs = Union[Iterable[str], Iterable[Iterable[str]]]
 
@@ -32,11 +21,7 @@
 
 
 class Fingerprinter(object):
-<<<<<<< HEAD
-    '''Takes in a record and returns all blocks that record belongs to'''
-=======
     """Takes in a record and returns all blocks that record belongs to"""
->>>>>>> 68335cd4
 
     def __init__(self, predicates: Iterable[dedupe.predicates.Predicate]) -> None:
         """
@@ -69,20 +54,10 @@
         """
         logger.debug("Initializing Fingerprinter class")
         self.predicates = predicates
-<<<<<<< HEAD
-
-=======
->>>>>>> 68335cd4
         self.index_fields: Dict[str,
                                 Dict[str,
                                      List[dedupe.predicates.IndexPredicate]]]
         self.index_fields = defaultdict(index_list)
-        '''
-        A dictionary of all the fingerprinter methods that use an
-        index of data field values. The keys are the field names,
-        which can be useful to know for indexing the data.
-        '''
-
         self.index_predicates = []
 
         for full_predicate in predicates:
@@ -92,19 +67,6 @@
                         predicate)
                     self.index_predicates.append(predicate)
 
-<<<<<<< HEAD
-    def __call__(self,
-                 records: Iterable[Record],
-                 target: bool = False) -> Generator[Tuple[str, RecordID], None, None]:
-        """
-        Generate the predicates for records. Yields tuples of (predicate,
-        record_id).
-
-        Args:
-            records: (dict_items) List of input recrods. A sequence of tuples of
-                    (record_id, record_dict). Can often be created by
-                  `data_dict.items()`.
-=======
     # @timebudget
     def __call__(self,
                  records: Iterable[Record],
@@ -116,7 +78,6 @@
             records: (dict_items) A sequence of tuples of (record_id,
                   record_dict). Can often be created by
                   `data_dict.items()`. List of input records.
->>>>>>> 68335cd4
                   key = (str) id of record
                   value = (dict) record
             target: Indicates whether the data should be treated as
@@ -126,10 +87,6 @@
                     value itself. If `target` is set to `False` the
                     search predicate will return all possible
                     values within the specified search distance.
-<<<<<<< HEAD
-
-=======
->>>>>>> 68335cd4
                     Let's say we have a
                     `LevenshteinSearchPredicate` with an associated
                     distance of `1` on a `"name"` field; and we
@@ -142,17 +99,6 @@
                     you will dramatically reduce the total number
                     of comparisons without a loss of accuracy.
 
-<<<<<<< HEAD
-        .. code:: python
-
-           > data = [(1, {'name' : 'bob'}), (2, {'name' : 'suzanne'})]
-           > blocked_ids = deduper.fingerprinter(data)
-           > print list(blocked_ids)
-           [('foo:1', 1), ..., ('bar:1', 100)]
-
-        """
-
-=======
         Yields:
             A generator of tuples: ('predicate', 'record_id')
 
@@ -200,7 +146,6 @@
 
         """
         # logger.debug("blocking.Fingerprinter.__call__")
->>>>>>> 68335cd4
         start_time = time.perf_counter()
         predicates = [(':' + str(i), predicate)
                       for i, predicate
@@ -221,34 +166,17 @@
                              'elapsed': time.perf_counter() - start_time})
 
     def reset_indices(self) -> None:
-<<<<<<< HEAD
-        '''
+        """
         Fingeprinter indicdes can take up a lot of memory. If you are
         done with blocking, the method will reset the indices to free up.
         If you need to block again, the data will need to be re-indexed.
-        '''
+        """
         for predicate in self.index_predicates:
             predicate.reset()
 
-    def index(self,
-              docs: Docs,
-              field: str) -> None:
-        '''
+    def index(self, docs: Docs, field: str) -> None:
+        """
         Add docs to the indices used by fingerprinters.
-
-=======
-        """
-        Fingeprinter indicdes can take up a lot of memory. If you are
-        done with blocking, the method will reset the indices to free up.
-        If you need to block again, the data will need to be re-indexed.
-        """
-        for predicate in self.index_predicates:
-            predicate.reset()
-
-    def index(self, docs: Docs, field: str) -> None:
-        """
-        Add docs to the indices used by fingerprinters.
->>>>>>> 68335cd4
         Some fingerprinter methods depend upon having an index of
         values that a field may have in the data. This method adds
         those values to the index. If you don't have any fingerprinter
@@ -261,14 +189,8 @@
                   operation.
             field: fieldname or key associated with the values you are
                    indexing
-<<<<<<< HEAD
-
-        '''
-        indices = extractIndices(self.index_fields[field])
-=======
         """
         indices = extract_indices(self.index_fields[field])
->>>>>>> 68335cd4
 
         for doc in docs:
             if doc:
@@ -279,21 +201,12 @@
 
             index.initSearch()
             for predicate in self.index_fields[field][index_type]:
-<<<<<<< HEAD
-                logger.debug("Canopy: %s", str(predicate))
-                predicate.reset()
-                predicate.index = index
-
-    def unindex(self, docs: Docs, field: str) -> None:
-        '''Remove docs from indices used by fingerprinters
-=======
                 # logger.debug("Canopy: %s", str(predicate))
                 predicate.reset()  # AH upgrade
                 predicate.index = index
 
     def unindex(self, docs: Docs, field: str) -> None:
         """Remove docs from indices used by fingerprinters.
->>>>>>> 68335cd4
 
         Args:
             docs: an iterator of values from your data to remove. While
@@ -302,23 +215,14 @@
                   operation.
             field: fieldname or key associated with the values you are
                    unindexing
-<<<<<<< HEAD
-        '''
-
-        indices = extractIndices(self.index_fields[field])
-=======
         """
 
         indices = extract_indices(self.index_fields[field])
->>>>>>> 68335cd4
 
         for doc in docs:
             if doc:
                 for _, index, preprocess in indices:
-                    try:
-                        index.unindex(preprocess(doc))
-                    except KeyError:
-                        pass
+                    index.unindex(preprocess(doc))
 
         for index_type, index, _ in indices:
 
