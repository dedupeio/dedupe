#!/usr/bin/python
# -*- coding: utf-8 -*-

import re
import math
import itertools
import string
import abc

from doublemetaphone import doublemetaphone
from dedupe.cpredicates import ngrams, initials
import dedupe.tfidf as tfidf
import dedupe.levenshtein as levenshtein

from typing import Sequence, Callable, Any, Tuple, Set, Iterable
from dedupe._typing import RecordDict

words = re.compile(r"[\w']+").findall
integers = re.compile(r"\d+").findall
start_word = re.compile(r"^([\w']+)").match
start_integer = re.compile(r"^(\d+)").match
<<<<<<< HEAD
alpha_numeric = re.compile(r"(?=\w*\d)[\w]+").findall
=======
alpha_numeric = re.compile(r"(?=\w*\d)[a-zA-Z\d]+").findall
>>>>>>> c2509115

PUNCTABLE = str.maketrans("", "", string.punctuation)


def strip_punc(s):
    return s.translate(PUNCTABLE)


<<<<<<< HEAD
class Predicate(object):
    required_matches = 1
    
=======
class Predicate(abc.ABC):
>>>>>>> c2509115
    def __iter__(self):
        yield self

    def __repr__(self):
        return "%s: %s, %s" % (self.type, self.__name__, self.required_matches)

    def __hash__(self):
        try:
            return self._cached_hash
        except AttributeError:
            h = self._cached_hash = hash(repr(self))
            return h

    def __eq__(self, other):
        return repr(self) == repr(other)

    def __len__(self):
        return 1

    @abc.abstractmethod
    def __call__(self, record, **kwargs):
        pass


class SimplePredicate(Predicate):
    type = "SimplePredicate"

<<<<<<< HEAD
    def __init__(self, func, field, required_matches=1):
=======
    def __init__(self, func: Callable[[Any], Sequence[str]], field: str):
>>>>>>> c2509115
        self.func = func
        self.__name__ = "(%s, %s)" % (func.__name__, field)
        self.field = field
        self.required_matches = required_matches


    def __call__(self, record: RecordDict, **kwargs) -> Iterable[str]:
        column = record[self.field]
        if column:
            return self.func(column)
        else:
            return ()

    def compounds_with(self, other):

        return True


class StringPredicate(SimplePredicate):
    def __call__(self, record: RecordDict, **kwargs):
        column = record[self.field]
        if column:
            return self.func(" ".join(strip_punc(column).split()))
        else:
            return ()

<<<<<<< HEAD
=======
    def compounds_with(self, other):

        if other.field == self.field:
            return getattr(self.func,
                           'compounds_with_same_field',
                           True)

        return True


>>>>>>> c2509115
class ExistsPredicate(Predicate):
    type = "ExistsPredicate"

    def __init__(self, field):
        self.__name__ = "(Exists, %s)" % (field,)
        self.field = field
        self.compounds_with_same_field = False

    @staticmethod
    def func(column):
        if column:
            return ('1',)
        else:
            return ('0',)

    def __call__(self, record, **kwargs):
        column = record[self.field]
        return self.func(column)

    def compounds_with(self, other):

        if self.field == other.field:
            return False

        return True


class IndexPredicate(Predicate):
    def __init__(self, threshold, field):
        self.__name__ = '(%s, %s)' % (threshold, field)
        self.field = field
        self.threshold = threshold
        self.index = None
        self.compounds_with_same_field = False

    def __getstate__(self):
        odict = self.__dict__.copy()
        odict['index'] = None
        return odict

    def __setstate__(self, d):
        self.__dict__.update(d)

        # backwards compatibility
        if not hasattr(self, 'index'):
            self.index = None

    def compounds_with(self, other):

        if other.field == self.field:
            if type(other) == type(self):
                return False

        return True

    def reset(self):
        ...

    def bust_cache(self):
        self._cache = {}


class CanopyPredicate(object):
    def __init__(self, *args, **kwargs):
        super().__init__(*args, **kwargs)
        self.canopy = {}
        self._cache = {}

    def freeze(self, records):
        self._cache = {record[self.field]: self(record) for record in records}
        self.canopy = {}
        self.index = None

    def reset(self):
        self._cache = {}
        self.canopy = {}
        self.index = None

    def __call__(self, record, **kwargs):
        block_key = None
        column = record[self.field]

        if column:
            if column in self._cache:
                return self._cache[column]

            doc = self.preprocess(column)

            try:
                doc_id = self.index._doc_to_id[doc]
            except AttributeError:
                raise AttributeError("Attempting to block with an index "
                                     "predicate without indexing records")

            if doc_id in self.canopy:
                block_key = self.canopy[doc_id]
            else:
                canopy_members = self.index.search(doc,
                                                   self.threshold)
                for member in canopy_members:
                    if member not in self.canopy:
                        self.canopy[member] = doc_id

                if canopy_members:
                    block_key = doc_id
                    self.canopy[doc_id] = doc_id
                else:
                    self.canopy[doc_id] = None

        if block_key is None:
            return []
        else:
            return [str(block_key)]


class SearchPredicate(object):
    def __init__(self, *args, **kwargs):
        super().__init__(*args, **kwargs)
        self._cache = {}

    def freeze(self, records_1, records_2):
        self._cache = {(record[self.field], False): self(record, False)
                       for record in records_1}
        self._cache.update({(record[self.field], True): self(record, True)
                            for record in records_2})
        self.index = None

    def reset(self):
        self._cache = {}
        self.index = None

    def __call__(self, record, target=False, **kwargs):
        column = record[self.field]
        if column:
            if (column, target) in self._cache:
                return self._cache[(column, target)]
            else:
                doc = self.preprocess(column)

                try:
                    if target:
                        centers = [self.index._doc_to_id[doc]]
                    else:
                        centers = self.index.search(doc, self.threshold)
                except AttributeError:
                    raise AttributeError("Attempting to block with an index "
                                         "predicate without indexing records")
                result = [str(center) for center in centers]
                self._cache[(column, target)] = result
                return result
        else:
            return ()


class TfidfPredicate(IndexPredicate):
    def initIndex(self):
        self.reset()
        return tfidf.TfIdfIndex()


class TfidfCanopyPredicate(CanopyPredicate, TfidfPredicate):
    pass


class TfidfSearchPredicate(SearchPredicate, TfidfPredicate):
    pass


class TfidfTextPredicate(object):

    def preprocess(self, doc):
        return tuple(words(doc))


class TfidfSetPredicate(object):
    def preprocess(self, doc):
        return doc


class TfidfNGramPredicate(object):
    def preprocess(self, doc):
        return tuple(sorted(ngrams(" ".join(strip_punc(doc).split()), 2)))


class TfidfTextSearchPredicate(TfidfTextPredicate,
                               TfidfSearchPredicate):
    type = "TfidfTextSearchPredicate"


class TfidfSetSearchPredicate(TfidfSetPredicate,
                              TfidfSearchPredicate):
    type = "TfidfSetSearchPredicate"


class TfidfNGramSearchPredicate(TfidfNGramPredicate,
                                TfidfSearchPredicate):
    type = "TfidfNGramSearchPredicate"


class TfidfTextCanopyPredicate(TfidfTextPredicate,
                               TfidfCanopyPredicate):
    type = "TfidfTextCanopyPredicate"


class TfidfSetCanopyPredicate(TfidfSetPredicate,
                              TfidfCanopyPredicate):
    type = "TfidfSetCanopyPredicate"


class TfidfNGramCanopyPredicate(TfidfNGramPredicate,
                                TfidfCanopyPredicate):
    type = "TfidfNGramCanopyPredicate"


class LevenshteinPredicate(IndexPredicate):
    def initIndex(self):
        self.reset()
        return levenshtein.LevenshteinIndex()

    def preprocess(self, doc):
        return " ".join(strip_punc(doc).split())


class LevenshteinCanopyPredicate(CanopyPredicate, LevenshteinPredicate):
    type = "LevenshteinCanopyPredicate"


class LevenshteinSearchPredicate(SearchPredicate, LevenshteinPredicate):
    type = "LevenshteinSearchPredicate"


class CompoundPredicate(tuple):
    type = "CompoundPredicate"

    def __init__(self, *args):
        super(CompoundPredicate, self).__init__()
        self.required_matches = prod(pred.required_matches for pred in self)

    @property
    def __name__(self):
        return u'(%s)' % u', '.join(str(pred) for pred in self)

    def __call__(self, record, **kwargs):
        predicate_keys = [predicate(record, **kwargs)
                          for predicate in self]
        return [
            u':'.join(
                # must escape : to avoid confusion with : join separator
                b.replace(u':', u'\\:') for b in block_key
            )
            for block_key
            in itertools.product(*predicate_keys)
        ]


def wholeFieldPredicate(field: Any) -> Tuple[str]:
    """return the whole field"""
    return (str(field), )


wholeFieldPredicate.compounds_with_same_field = False  # type: ignore


def tokenFieldPredicate(field):
    """returns the tokens"""
    return set(words(field))


def firstTokenPredicate(field: str) -> Sequence[str]:
    first_token = start_word(field)
    if first_token:
        return first_token.groups()
    else:
        return ()


def commonIntegerPredicate(field: str) -> Set[str]:
    """return any integers"""
    return {str(int(i)) for i in integers(field)}


def alphaNumericPredicate(field: str) -> Set[str]:
    return set(alpha_numeric(field))


def nearIntegersPredicate(field: str) -> Set[str]:
    """return any integers N, N+1, and N-1"""
    ints = integers(field)
    near_ints = set()
    for char in ints:
        num = int(char)
        near_ints.add(str(num - 1))
        near_ints.add(str(num))
        near_ints.add(str(num + 1))

    return near_ints


def hundredIntegerPredicate(field: str) -> Set[str]:
    return {str(int(i))[:-2] + '00' for i in integers(field)}


def hundredIntegersOddPredicate(field: str) -> Set[str]:
    return {str(int(i))[:-2] + '0' + str(int(i) % 2) for i in integers(field)}


def firstIntegerPredicate(field: str) -> Sequence[str]:
    first_token = start_integer(field)
    if first_token:
        return first_token.groups()
    else:
        return ()


def ngramsTokens(field: Sequence[Any], n: int) -> Set[str]:
    grams = set()
    n_tokens = len(field)
    for i in range(n_tokens):
        for j in range(i + n, min(n_tokens, i + n) + 1):
            grams.add(' '.join(str(tok) for tok in field[i:j]))
    return grams

<<<<<<< HEAD
def commonTwoTokens(field):
=======

def commonTwoTokens(field: str) -> Set[str]:
>>>>>>> c2509115
    return ngramsTokens(field.split(), 2)


def commonThreeTokens(field: str) -> Set[str]:
    return ngramsTokens(field.split(), 3)


def fingerprint(field: str) -> Tuple[str]:
    return (u''.join(sorted(field.split())).strip(),)


def oneGramFingerprint(field: str) -> Tuple[str]:
    return (u''.join(sorted(set(ngrams(field.replace(' ', ''), 1)))).strip(),)


def twoGramFingerprint(field: str) -> Tuple[str, ...]:
    if len(field) > 1:
        return (u''.join(sorted(gram.strip() for gram
                                in set(ngrams(field.replace(' ', ''), 2)))),)
    else:
        return ()


def commonFourGram(field: str) -> Set[str]:
    """return 4-grams"""
    return set(ngrams(field.replace(' ', ''), 4))


def commonSixGram(field: str) -> Set[str]:
    """return 6-grams"""
    return set(ngrams(field.replace(' ', ''), 6))


def sameThreeCharStartPredicate(field: str) -> Tuple[str]:
    """return first three characters"""
    return initials(field.replace(' ', ''), 3)


def sameFiveCharStartPredicate(field: str) -> Tuple[str]:
    """return first five characters"""
    return initials(field.replace(' ', ''), 5)


def sameSevenCharStartPredicate(field: str) -> Tuple[str]:
    """return first seven characters"""
    return initials(field.replace(' ', ''), 7)


def suffixArray(field):
    n = len(field) - 4
    if n > 0:
        for i in range(0, n):
            yield field[i:]


suffixArray.compounds_with_same_field = False  # type: ignore


def sortedAcronym(field: str) -> Tuple[str]:
    return (''.join(sorted(each[0] for each in field.split())),)


def doubleMetaphone(field):
    return {metaphone for metaphone in doublemetaphone(field) if metaphone}


def metaphoneToken(field):
    return {metaphone_token for metaphone_token
            in itertools.chain(*(doublemetaphone(token)
                                 for token in set(field.split())))
            if metaphone_token}


def wholeSetPredicate(field_set):
    return (str(field_set),)


wholeSetPredicate.compounds_with_same_field = False  # type: ignore


def commonSetElementPredicate(field_set):
    """return set as individual elements"""
    return tuple([str(each) for each in field_set])


def commonTwoElementsPredicate(field):
    sequence = sorted(field)
    return ngramsTokens(sequence, 2)


def commonThreeElementsPredicate(field):
    sequence = sorted(field)
    return ngramsTokens(sequence, 3)


def lastSetElementPredicate(field_set):
    return (str(max(field_set)), )


def firstSetElementPredicate(field_set):
    return (str(min(field_set)), )


def magnitudeOfCardinality(field_set):
    return orderOfMagnitude(len(field_set))


def latLongGridPredicate(field, digits=1):
    """
    Given a lat / long pair, return the grid coordinates at the
    nearest base value.  e.g., (42.3, -5.4) returns a grid at 0.1
    degree resolution of 0.1 degrees of latitude ~ 7km, so this is
    effectively a 14km lat grid.  This is imprecise for longitude,
    since 1 degree of longitude is 0km at the poles, and up to 111km
    at the equator. But it should be reasonably precise given some
    prior logical block (e.g., country).
    """
    if any(field):
        return (str([round(dim, digits) for dim in field]),)
    else:
        return ()


def orderOfMagnitude(field):
    if field > 0:
        return (str(int(round(math.log10(field)))), )
    else:
        return ()


def roundTo1(field):  # thanks http://stackoverflow.com/questions/3410976/how-to-round-a-number-to-significant-figures-in-python
    abs_num = abs(field)
    order = int(math.floor(math.log10(abs_num)))
    rounded = round(abs_num, -order)
    return (str(int(math.copysign(rounded, field))),)

def prod(iterable):
    result = 1
    for each in iterable:
        result *= each
    return result<|MERGE_RESOLUTION|>--- conflicted
+++ resolved
@@ -19,11 +19,7 @@
 integers = re.compile(r"\d+").findall
 start_word = re.compile(r"^([\w']+)").match
 start_integer = re.compile(r"^(\d+)").match
-<<<<<<< HEAD
-alpha_numeric = re.compile(r"(?=\w*\d)[\w]+").findall
-=======
 alpha_numeric = re.compile(r"(?=\w*\d)[a-zA-Z\d]+").findall
->>>>>>> c2509115
 
 PUNCTABLE = str.maketrans("", "", string.punctuation)
 
@@ -32,13 +28,8 @@
     return s.translate(PUNCTABLE)
 
 
-<<<<<<< HEAD
-class Predicate(object):
-    required_matches = 1
+class Predicate(abc.ABC):
     
-=======
-class Predicate(abc.ABC):
->>>>>>> c2509115
     def __iter__(self):
         yield self
 
@@ -66,16 +57,11 @@
 class SimplePredicate(Predicate):
     type = "SimplePredicate"
 
-<<<<<<< HEAD
-    def __init__(self, func, field, required_matches=1):
-=======
-    def __init__(self, func: Callable[[Any], Sequence[str]], field: str):
->>>>>>> c2509115
+    def __init__(self, func: Callable[[Any], Sequence[str]], field: str, required_matches=1):
         self.func = func
         self.__name__ = "(%s, %s)" % (func.__name__, field)
         self.field = field
         self.required_matches = required_matches
-
 
     def __call__(self, record: RecordDict, **kwargs) -> Iterable[str]:
         column = record[self.field]
@@ -97,8 +83,6 @@
         else:
             return ()
 
-<<<<<<< HEAD
-=======
     def compounds_with(self, other):
 
         if other.field == self.field:
@@ -109,7 +93,6 @@
         return True
 
 
->>>>>>> c2509115
 class ExistsPredicate(Predicate):
     type = "ExistsPredicate"
 
@@ -432,12 +415,8 @@
             grams.add(' '.join(str(tok) for tok in field[i:j]))
     return grams
 
-<<<<<<< HEAD
-def commonTwoTokens(field):
-=======
 
 def commonTwoTokens(field: str) -> Set[str]:
->>>>>>> c2509115
     return ngramsTokens(field.split(), 2)
 
 
