#!/usr/bin/python
# -*- coding: utf-8 -*-

import itertools
import tempfile
import os
import random
import collections
import warnings
import functools

from typing import (Iterator,
                    Tuple,
                    Mapping,
                    Sequence,
                    Union,
                    Generator,
                    Optional,
                    Any,
                    Type,
                    Iterable)
from dedupe._typing import (RecordPairs, RecordID, Blocks, Data, Literal)

import numpy
import multiprocessing
import multiprocessing.dummy

# -*- coding: future_fstrings -*-

class ChildProcessError(Exception):
    pass


class BlockingError(Exception):
    pass


_Queue = Union[multiprocessing.dummy.Queue, multiprocessing.Queue]
_SimpleQueue = Union[multiprocessing.dummy.Queue, multiprocessing.SimpleQueue]
IndicesIterator = Iterator[Tuple[int, int]]


def randomPairs(n_records: int, sample_size: int) -> IndicesIterator:
    """
    Return random combinations of indices for a square matrix of size n
    records. For a discussion of how this works see
    http://stackoverflow.com/a/14839010/98080

    """
    n: int = int(n_records * (n_records - 1) / 2)

    if sample_size >= n:
        random_pairs = numpy.arange(n, dtype='uint')
    else:
        try:
            random_pairs = numpy.array(random.sample(range(n), sample_size),
                                       dtype='uint')
        except OverflowError:
            return randomPairsWithReplacement(n_records, sample_size)

    b: int = 1 - 2 * n_records

    root = (-b - 2 * numpy.sqrt(2 * (n - random_pairs) + 0.25)) / 2

    i = numpy.floor(root).astype('uint')
    j = numpy.rint(random_pairs + i * (b + i + 2) / 2 + 1).astype('uint')

    return zip(i, j)


def randomPairsMatch(n_records_A: int, n_records_B: int, sample_size: int) -> IndicesIterator:
    """
    Return random combinations of indices for record list A and B
    """
    n: int = int(n_records_A * n_records_B)

    if sample_size >= n:
        random_pairs = numpy.arange(n)
    else:
        random_pairs = numpy.array(random.sample(range(n), sample_size),
                                   dtype=int)

    i, j = numpy.unravel_index(random_pairs, (n_records_A, n_records_B))

    return zip(i, j)


def randomPairsWithReplacement(n_records: int, sample_size: int) -> IndicesIterator:
    # If the population is very large relative to the sample
    # size than we'll get very few duplicates by chance
    warnings.warn("The same record pair may appear more than once in the sample")

    try:
        random_indices = numpy.random.randint(n_records,
                                              size=sample_size * 2)
    except (OverflowError, ValueError):
        max_int: int = numpy.iinfo('int').max
        warnings.warn("Asked to sample pairs from %d records, will only sample pairs from first %d records" % (n_records, max_int))

        random_indices = numpy.random.randint(max_int,
                                              size=sample_size * 2)

    random_indices = random_indices.reshape((-1, 2))
    random_indices.sort(axis=1)

    return ((p.item(), q.item()) for p, q in random_indices)


class ScoreDupes(object):
<<<<<<< HEAD
    def __init__(self,
                 data_model,
                 classifier,
                 records_queue: _Queue,
                 score_queue: _SimpleQueue):
        self.data_model = data_model
        self.classifier = classifier
        self.records_queue = records_queue
=======
    def __init__(self, data_model, classifier, threshold):
        print("Initializing core.ScoreDupes object")
        self.data_model = data_model
        self.classifier = classifier
        self.threshold = threshold
        self.score_queue = None

    def __call__(self, records_queue, score_queue):
        print("core.ScoreDupes.__call__")
>>>>>>> 644ad927
        self.score_queue = score_queue

    def __call__(self) -> None:

        while True:
            record_pairs: Optional[RecordPairs] = self.records_queue.get()
            if record_pairs is None:
                break
            try:
                filtered_pairs: Optional[Tuple] = self.fieldDistance(record_pairs)
                if filtered_pairs is not None:
                    self.score_queue.put(filtered_pairs)
            except Exception as e:
                self.score_queue.put(e)
                raise

<<<<<<< HEAD
        self.score_queue.put(None)

    def fieldDistance(self, record_pairs: RecordPairs) -> Optional[Tuple]:

        record_ids, records = zip(*(zip(*record_pair) for record_pair in record_pairs))

=======
        score_queue.put(None)

    def fieldDistance(self, record_pairs):
        """

        During the previous step, records were clustered (blocked) based on the
        predicates. For each proposed cluster, the records were combined
        pairwise, to create record_pairs.

        For example, suppose we have 5 records, and block them as follows:
            Block 1: record1, record2
            Block 2: record3, record4, record5

        The our record_pairs tuple would look like this:
            (
                (('id1', record1), ('id2', record2)),
                (('id3', record3), ('id4', record4)),
                (('id3', record3), ('id5', record5)),
                (('id4', record4), ('id5', record5))
            )

        Args:
            record_pairs: (tuple)[tuple]
                (
                    (('id1', record1, set()), ('id2', record2, set())),
                    (('id1', record1, set()), ('id3', record3, set()))

                )
        """
        print("core.ScoreDupes.fieldDistance")
        ids = []
        records = []
        for record_pair in record_pairs:
            ((id_1, record_1, smaller_ids_1),
             (id_2, record_2, smaller_ids_2)) = record_pair
            print(f"Record pair: {id_1}, {id_2}")
            print(f"Smaller ids: {smaller_ids_1}, {smaller_ids_2}")
            if smaller_ids_1.isdisjoint(smaller_ids_2):
                print("Disjoint")
                ids.append((id_1, id_2))
                records.append((record_1, record_2))
>>>>>>> 644ad927
        if records:
            distances = self.data_model.distances(records)
            scores = self.classifier.predict_proba(distances)[:, -1]

<<<<<<< HEAD
            if scores.any():
                id_type = sniff_id_type(record_ids)
                ids = numpy.array(record_ids, dtype=id_type)
=======
            mask = scores > self.threshold
            print(scores)
            print(f"Threshold = {self.threshold}")
            print(f"Mask = {mask}")
            if mask.any():
                id_type = sniff_id_type(ids)
                ids = numpy.array(ids, dtype=id_type)
>>>>>>> 644ad927

                dtype = numpy.dtype([('pairs', id_type, 2),
                                     ('score', 'f4')])

                temp_file, file_path = tempfile.mkstemp()
                os.close(temp_file)

                scored_pairs = numpy.memmap(file_path,
                                            shape=numpy.count_nonzero(scores),
                                            dtype=dtype)

                scored_pairs['pairs'] = ids
                scored_pairs['score'] = scores

                return file_path, dtype

        return None


def mergeScores(score_queue: _SimpleQueue,
                result_queue: _SimpleQueue,
                stop_signals: int):
    scored_pairs_file, file_path = tempfile.mkstemp()
    os.close(scored_pairs_file)

    seen_signals = 0
    end = 0

    while seen_signals < stop_signals:

        score_chunk = score_queue.get()

        if isinstance(score_chunk, Exception):
            result_queue.put(score_chunk)
            raise
        elif score_chunk is None:
            seen_signals += 1
        else:
            score_file, dtype = score_chunk
            score_chunk = numpy.memmap(score_file, mode='r', dtype=dtype)

            chunk_size = len(score_chunk)

            fp = numpy.memmap(file_path, dtype=dtype,
                              offset=(end * dtype.itemsize),
                              shape=(chunk_size, ))

            fp[:chunk_size] = score_chunk

            end += chunk_size

            del score_chunk
            os.remove(score_file)

    if end:
        result_queue.put((file_path, dtype, end))
    else:
        result_queue.put(None)


<<<<<<< HEAD
def scoreDuplicates(record_pairs: RecordPairs,
                    data_model,
                    classifier,
                    num_cores: int = 1):
=======
def scoreDuplicates(records, data_model, classifier, num_cores=1, threshold=0):
    print("core.scoreDuplicates")
>>>>>>> 644ad927
    if num_cores < 2:
        from multiprocessing.dummy import Process, Queue
        SimpleQueue = Queue
    else:
        from .backport import Process, SimpleQueue, Queue  # type: ignore

    first, record_pairs = peek(record_pairs)
    if first is None:
        raise BlockingError("No records have been blocked together. "
                            "Is the data you are trying to match like "
                            "the data you trained on?")

<<<<<<< HEAD
    record_pairs_queue: _Queue = Queue(2)
    score_queue: _SimpleQueue = SimpleQueue()
    result_queue: _SimpleQueue = SimpleQueue()

=======
    record_pairs_queue = Queue(2)
    score_queue = SimpleQueue()
    result_queue = SimpleQueue()
>>>>>>> 644ad927
    n_map_processes = max(num_cores, 1)
    score_records = ScoreDupes(data_model,
                               classifier,
                               record_pairs_queue,
                               score_queue)
    map_processes = [Process(target=score_records)
                     for _ in range(n_map_processes)]

    for process in map_processes:
        process.start()

    reduce_process = Process(target=mergeScores,
                             args=(score_queue,
                                   result_queue,
                                   n_map_processes))
    reduce_process.start()

    fillQueue(record_pairs_queue, record_pairs, n_map_processes)

    result = result_queue.get()
    if isinstance(result, Exception):
        raise ChildProcessError

    if result:
        scored_pairs_file, dtype, size = result
        scored_pairs = numpy.memmap(scored_pairs_file,
                                    dtype=dtype,
                                    shape=(size,))
    else:
        dtype = numpy.dtype([('pairs', object, 2),
                             ('score', 'f4', 1)])
        scored_pairs = numpy.array([], dtype=dtype)

    reduce_process.join()
<<<<<<< HEAD

    for process in map_processes:
        process.join()

=======
    [process.join() for process in map_processes]
    print(scored_pairs)
>>>>>>> 644ad927
    return scored_pairs


def fillQueue(queue: _Queue,
              iterable: RecordPairs,
              stop_signals: int,
              chunk_size: int = 20000) -> None:
    iterable = iter(iterable)

    while True:
        chunk = tuple(itertools.islice(iterable, chunk_size))
        if chunk:
            queue.put(chunk)
            del chunk

        else:
            # put poison pills in queue to tell scorers that they are
            # done
            for _ in range(stop_signals):
                queue.put(None)
            break


class ScoreGazette(object):
    def __init__(self, data_model, classifier):
        self.data_model = data_model
        self.classifier = classifier

    def __call__(self, block: RecordPairs) -> numpy.ndarray:

        record_ids, records = zip(*(zip(*each) for each in block))

        distances = self.data_model.distances(records)
        scores = self.classifier.predict_proba(distances)[:, -1]

        id_type = sniff_id_type(record_ids)
        ids = numpy.array(record_ids, dtype=id_type)

        dtype = numpy.dtype([('pairs', id_type, 2),
                             ('score', 'f4')])

        scored_pairs = numpy.empty(shape=numpy.count_nonzero(scores),
                                   dtype=dtype)

        scored_pairs['pairs'] = ids
        scored_pairs['score'] = scores

        return scored_pairs


def scoreGazette(record_pairs: Blocks,
                 data_model,
                 classifier,
                 num_cores: int = 1) -> Generator[numpy.ndarray, None, None]:

    first, record_pairs = peek(record_pairs)
    if first is None:
        raise ValueError("No records to match")

    imap, pool = appropriate_imap(num_cores)

    score_records = ScoreGazette(data_model, classifier)

    for scored_pairs in imap(score_records, record_pairs):
        yield scored_pairs

    # The underlying processes in the pool should terminate when the
    # pool is garbage collected, but sometimes it takes a while
    # before GC, so do it explicitly here
    pool.close()
    pool.join()


def appropriate_imap(num_cores):
    if num_cores < 2:
        imap = map

        # in order to make it simpler to cleanup a pool of processes
        # always return something that we can close and join
        class MockPool(object):
            def close(self):
                pass

            def join(self):
                pass
        pool = MockPool()
    else:
        from .backport import Pool
        pool = Pool(processes=num_cores)
        imap = functools.partial(pool.imap_unordered, chunksize=20000)

    return imap, pool


def peek(seq: Iterator) -> Tuple[Optional[Any], Iterator]:
    try:
        first = next(seq)
    except TypeError as e:
        if "not an iterator" not in str(e):
            raise
        try:
            seq = iter(seq)
            first = next(seq)
        except StopIteration:
            return None, iter(seq)
    except StopIteration:
        return None, iter(seq)

    return first, itertools.chain([first], seq)


def isIndexed(data: Mapping, offset: int) -> bool:
    return all(i in data for i in range(offset, offset + len(data)))


def index(data: Mapping[Any, Any], offset: int = 0) -> Mapping[int, Any]:
    if isIndexed(data, offset):
        return data
    else:
        data = dict(zip(itertools.count(offset),
                        data.values()))
        return data


def Enumerator(start: int = 0, initial: tuple = ()) -> collections.defaultdict:
    return collections.defaultdict(itertools.count(start).__next__, initial)


def sniff_id_type(ids: Sequence[Tuple[RecordID, RecordID]]) -> Union[Type[int], Tuple[Type[str], int]]:
    example = ids[0][0]
    python_type = type(example)
    if python_type is bytes or python_type is str:
        dtype: Union[Type[int], Tuple[Type[str], int]] = (str, 256)
    elif python_type is int:
        int(example)  # make sure we can cast to int
        dtype: Union[Type[int], Tuple[Type[str], int]] = int  # type: ignore
    else:
        raise ValueError('Invalid type for record id')

    return dtype


def sqlite_id_type(data: Data) -> Literal['text', 'integer']:

    example = next(iter(data.keys()))
    python_type = type(example)

    if python_type is bytes or python_type is str:
        return 'text'
    elif python_type is int:
        return 'integer'
    else:
        raise ValueError('Invalid type for record id')


def unique(seq: Iterable) -> list:
    """Return the unique elements of a collection even if those elements are
       unhashable and unsortable, like dicts and sets"""
    cleaned: list = []
    for each in seq:
        if each not in cleaned:
            cleaned.append(each)
    return cleaned<|MERGE_RESOLUTION|>--- conflicted
+++ resolved
@@ -107,26 +107,18 @@
 
 
 class ScoreDupes(object):
-<<<<<<< HEAD
     def __init__(self,
                  data_model,
                  classifier,
+                 threshold,
                  records_queue: _Queue,
                  score_queue: _SimpleQueue):
+        print("Initializing core.ScoreDupes object")
+
         self.data_model = data_model
+        self.threshold = threshold
         self.classifier = classifier
         self.records_queue = records_queue
-=======
-    def __init__(self, data_model, classifier, threshold):
-        print("Initializing core.ScoreDupes object")
-        self.data_model = data_model
-        self.classifier = classifier
-        self.threshold = threshold
-        self.score_queue = None
-
-    def __call__(self, records_queue, score_queue):
-        print("core.ScoreDupes.__call__")
->>>>>>> 644ad927
         self.score_queue = score_queue
 
     def __call__(self) -> None:
@@ -143,17 +135,9 @@
                 self.score_queue.put(e)
                 raise
 
-<<<<<<< HEAD
         self.score_queue.put(None)
 
     def fieldDistance(self, record_pairs: RecordPairs) -> Optional[Tuple]:
-
-        record_ids, records = zip(*(zip(*record_pair) for record_pair in record_pairs))
-
-=======
-        score_queue.put(None)
-
-    def fieldDistance(self, record_pairs):
         """
 
         During the previous step, records were clustered (blocked) based on the
@@ -181,35 +165,14 @@
                 )
         """
         print("core.ScoreDupes.fieldDistance")
-        ids = []
-        records = []
-        for record_pair in record_pairs:
-            ((id_1, record_1, smaller_ids_1),
-             (id_2, record_2, smaller_ids_2)) = record_pair
-            print(f"Record pair: {id_1}, {id_2}")
-            print(f"Smaller ids: {smaller_ids_1}, {smaller_ids_2}")
-            if smaller_ids_1.isdisjoint(smaller_ids_2):
-                print("Disjoint")
-                ids.append((id_1, id_2))
-                records.append((record_1, record_2))
->>>>>>> 644ad927
+        record_ids, records = zip(*(zip(*record_pair) for record_pair in record_pairs))
         if records:
             distances = self.data_model.distances(records)
             scores = self.classifier.predict_proba(distances)[:, -1]
 
-<<<<<<< HEAD
             if scores.any():
                 id_type = sniff_id_type(record_ids)
                 ids = numpy.array(record_ids, dtype=id_type)
-=======
-            mask = scores > self.threshold
-            print(scores)
-            print(f"Threshold = {self.threshold}")
-            print(f"Mask = {mask}")
-            if mask.any():
-                id_type = sniff_id_type(ids)
-                ids = numpy.array(ids, dtype=id_type)
->>>>>>> 644ad927
 
                 dtype = numpy.dtype([('pairs', id_type, 2),
                                      ('score', 'f4')])
@@ -270,15 +233,13 @@
         result_queue.put(None)
 
 
-<<<<<<< HEAD
 def scoreDuplicates(record_pairs: RecordPairs,
                     data_model,
                     classifier,
+                    threshold=0,
                     num_cores: int = 1):
-=======
-def scoreDuplicates(records, data_model, classifier, num_cores=1, threshold=0):
     print("core.scoreDuplicates")
->>>>>>> 644ad927
+
     if num_cores < 2:
         from multiprocessing.dummy import Process, Queue
         SimpleQueue = Queue
@@ -291,16 +252,10 @@
                             "Is the data you are trying to match like "
                             "the data you trained on?")
 
-<<<<<<< HEAD
     record_pairs_queue: _Queue = Queue(2)
     score_queue: _SimpleQueue = SimpleQueue()
     result_queue: _SimpleQueue = SimpleQueue()
 
-=======
-    record_pairs_queue = Queue(2)
-    score_queue = SimpleQueue()
-    result_queue = SimpleQueue()
->>>>>>> 644ad927
     n_map_processes = max(num_cores, 1)
     score_records = ScoreDupes(data_model,
                                classifier,
@@ -335,15 +290,10 @@
         scored_pairs = numpy.array([], dtype=dtype)
 
     reduce_process.join()
-<<<<<<< HEAD
 
     for process in map_processes:
         process.join()
 
-=======
-    [process.join() for process in map_processes]
-    print(scored_pairs)
->>>>>>> 644ad927
     return scored_pairs
 
 
