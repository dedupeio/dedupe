--- conflicted
+++ resolved
@@ -17,9 +17,4 @@
 from api import StaticGazetteer, Gazetteer
 from core import randomPairs
 from convenience import consoleLabel, trainingDataDedupe, trainingDataLink
-<<<<<<< HEAD
-from AsciiDammit import asciiDammit
-import backport
-=======
-from AsciiDammit import asciiDammit
->>>>>>> 885361a8
+from AsciiDammit import asciiDammit