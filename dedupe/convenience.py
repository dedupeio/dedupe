#!/usr/bin/python
# -*- coding: utf-8 -*-

import collections
import itertools
import sys
from typing import List, Tuple, Dict, Set
<<<<<<< HEAD

import dedupe
from dedupe.core import randomPairs, randomPairsMatch, unique
from dedupe.canonical import getCanonicalRep
from dedupe._typing import Data, TrainingData, RecordDict, TrainingExample, Literal, RecordID


def console_label(deduper: dedupe.api.ActiveMatching) -> None:  # pragma: no cover
    '''
   Train a matcher instance (Dedupe, RecordLink, or Gazetteer) from the command line.
   Example

   .. code:: python

      > deduper = dedupe.Dedupe(variables)
      > deduper.prepare_training(data)
      > dedupe.console_label(deduper)
    '''
=======
import dedupe
import logging
from dedupe.core import randomPairs, randomPairsMatch, unique
from dedupe.canonical import getCanonicalRep
from dedupe._typing import Data, TrainingData, RecordDict, TrainingExample, Literal, RecordID
logger = logging.getLogger(__name__)


def console_label(deduper: dedupe.api.ActiveMatching) -> None:  # pragma: no cover
    """Train a matcher instance (Dedupe, RecordLink, or Gazetteer) from the command line.

    Example
    .. code:: python
        > deduper = dedupe.Dedupe(variables)
        > deduper.prepare_training(data)
        > dedupe.console_label(deduper)
    """
>>>>>>> 68335cd4

    finished = False
    use_previous = False
    fields = unique(field.field
                    for field
                    in deduper.distances.primary_fields)

    buffer_len = 1  # Max number of previous operations
    examples_buffer: List[Tuple[TrainingExample, Literal['match', 'distinct', 'uncertain']]] = []
    uncertain_pairs: List[TrainingExample] = []

    while not finished:
        if use_previous:
            record_pair, _ = examples_buffer.pop(0)
            use_previous = False
        else:
            if not uncertain_pairs:
                uncertain_pairs = deduper.uncertain_pairs()

            try:
                record_pair = uncertain_pairs.pop()
            except IndexError:
                break

        n_match = (len(deduper.training_pairs['match']) +
                   sum(label == 'match' for _, label in examples_buffer))
        n_distinct = (len(deduper.training_pairs['distinct']) +
                      sum(label == 'distinct' for _, label in examples_buffer))

        for pair in record_pair:
            for field in fields:
                line = "%s : %s" % (field, pair[field])
                logger.debug(line, file=sys.stderr)
            logger.debug(file=sys.stderr)

        logger.debug("{0}/10 positive, {1}/10 negative".format(n_match, n_distinct),
              file=sys.stderr)
        logger.debug('Do these records refer to the same thing?', file=sys.stderr)

        valid_response = False
        user_input = ''
        while not valid_response:
            if examples_buffer:
                prompt = '(y)es / (n)o / (u)nsure / (f)inished / (p)revious'
                valid_responses = {'y', 'n', 'u', 'f', 'p'}
            else:
                prompt = '(y)es / (n)o / (u)nsure / (f)inished'
                valid_responses = {'y', 'n', 'u', 'f'}

            logger.debug(prompt, file=sys.stderr)
            user_input = input()
            if user_input in valid_responses:
                valid_response = True

        if user_input == 'y':
            examples_buffer.insert(0, (record_pair, 'match'))
        elif user_input == 'n':
            examples_buffer.insert(0, (record_pair, 'distinct'))
        elif user_input == 'u':
            examples_buffer.insert(0, (record_pair, 'uncertain'))
        elif user_input == 'f':
            logger.debug('Finished labeling', file=sys.stderr)
            finished = True
        elif user_input == 'p':
            use_previous = True
            uncertain_pairs.append(record_pair)

        if len(examples_buffer) > buffer_len:
            record_pair, label = examples_buffer.pop()
<<<<<<< HEAD
            if label in {'distinct', 'match'}:

                examples: TrainingData
                examples = {'distinct': [],
                            'match': []}
                examples[label].append(record_pair)  # type: ignore
=======
            if label in ['distinct', 'match']:
                examples: TrainingData
                examples = {'distinct': [], 'match': []}
                examples[label].append(record_pair)
>>>>>>> 68335cd4
                deduper.mark_pairs(examples)

    for record_pair, label in examples_buffer:
        if label in ['distinct', 'match']:
<<<<<<< HEAD

            exmples: TrainingData
            examples = {'distinct': [], 'match': []}
            examples[label].append(record_pair)  # type: ignore
=======
            examples: TrainingData
            examples = {'distinct': [], 'match': []}
            examples[label].append(record_pair)
>>>>>>> 68335cd4
            deduper.mark_pairs(examples)


def training_data_link(data_1: Data,
                       data_2: Data,
                       common_key: str,
                       training_size: int = 50000) -> TrainingData:  # pragma: nocover
<<<<<<< HEAD
    '''
    Construct training data for consumption by the func:`mark_pairs`
    method from already linked datasets.

    Args:

        data_1: Dictionary of records from first dataset, where the
                keys are record_ids and the values are dictionaries
                with the keys being field names
        data_2: Dictionary of records from second dataset, same form as
                data_1
        common_key: The name of the record field that uniquely identifies
                    a match
        training_size: the rough limit of the number of training examples,
                       defaults to 50000

    .. note::

         Every match must be identified by the sharing of a common key.
         This function assumes that if two records do not share a common key
         then they are distinct records.
    '''
=======
    """
    Construct training data for consumption by the ActiveLearning
    markPairs method from already linked datasets.

    Arguments :
        data_1: Dictionary of records from first dataset, where the keys
            are record_ids and the values are dictionaries with the
            keys being field names

        data_2: Dictionary of records from second dataset, same form as
            data_1

        common_key: The name of the record field that uniquely identifies
            a match

        training_size: the rough limit of the number of training examples,
            defaults to 50000

    .. note::

    Every match must be identified by the sharing of a common key.
    This function assumes that if two records do not share a common key
    then they are distinct records.
    """
>>>>>>> 68335cd4

    identified_records: Dict[str, Tuple[List[RecordID], List[RecordID]]]
    identified_records = collections.defaultdict(lambda: ([], []))
    matched_pairs: Set[Tuple[RecordID, RecordID]] = set()
    distinct_pairs: Set[Tuple[RecordID, RecordID]] = set()

    for record_id, record in data_1.items():
        identified_records[record[common_key]][0].append(record_id)

    for record_id, record in data_2.items():
        identified_records[record[common_key]][1].append(record_id)

    for keys_1, keys_2 in identified_records.values():
        if keys_1 and keys_2:
            matched_pairs.update(itertools.product(keys_1, keys_2))

    keys_1 = list(data_1.keys())
    keys_2 = list(data_2.keys())

    random_pairs = [(keys_1[i], keys_2[j])
                    for i, j
                    in randomPairsMatch(len(data_1), len(data_2),
                                        training_size)]

    distinct_pairs = {
        pair for pair in random_pairs if pair not in matched_pairs}

    matched_records = [(data_1[key_1], data_2[key_2])
                       for key_1, key_2 in matched_pairs]
    distinct_records = [(data_1[key_1], data_2[key_2])
                        for key_1, key_2 in distinct_pairs]
<<<<<<< HEAD

=======
>>>>>>> 68335cd4
    training_pairs: TrainingData
    training_pairs = {'match': matched_records,
                      'distinct': distinct_records}

    return training_pairs


def training_data_dedupe(data: Data,
                         common_key: str,
                         training_size: int = 50000) -> TrainingData:  # pragma: nocover
<<<<<<< HEAD
    '''
    Construct training data for consumption by the func:`mark_pairs`
    method from an already deduplicated dataset.

    Args:

        data: Dictionary of records where the keys are record_ids and
              the values are dictionaries with the keys being field names
        common_key: The name of the record field that uniquely identifies
                    a match
        training_size: the rough limit of the number of training examples,
                       defaults to 50000

    .. note::

         Every match must be identified by the sharing of a common key.
         This function assumes that if two records do not share a common key
         then they are distinct records.
    '''

=======
    """Construct training data for consumption by the ActiveLearning
    markPairs method from an already deduplicated dataset.

    Args:
        data: Dictionary of records, where the keys are record_ids and
            the values are dictionaries with the keys being
            field names

        common_key: The name of the record field that uniquely identifies
            a match

        training_size: the rough limit of the number of training examples,
            defaults to 50000

    .. note::

        Every match must be identified by the sharing of a common key.
        This function assumes that if two records do not share a common key
        then they are distinct records.
    """
>>>>>>> 68335cd4
    identified_records: Dict[str, List[RecordID]]
    identified_records = collections.defaultdict(list)
    matched_pairs: Set[Tuple[RecordID, RecordID]] = set()
    distinct_pairs: Set[Tuple[RecordID, RecordID]] = set()
    unique_record_ids: Set[RecordID] = set()

    # a list of record_ids associated with each common_key
    for record_id, record in data.items():
        unique_record_ids.add(record_id)
        identified_records[record[common_key]].append(record_id)

    # all combinations of matched_pairs from each common_key group
    for record_ids in identified_records.values():
        if len(record_ids) > 1:
            matched_pairs.update(itertools.combinations(sorted(record_ids), 2))  # type: ignore

    # calculate indices using dedupe.core.randomPairs to avoid
    # the memory cost of enumerating all possible pairs
    unique_record_ids_l = list(unique_record_ids)
    pair_indices = randomPairs(len(unique_record_ids), training_size)
    distinct_pairs = set()
    for i, j in pair_indices:
        distinct_pairs.add((unique_record_ids_l[i],
                            unique_record_ids_l[j]))

    distinct_pairs -= matched_pairs

    matched_records = [(data[key_1], data[key_2])
                       for key_1, key_2 in matched_pairs]

    distinct_records = [(data[key_1], data[key_2])
                        for key_1, key_2 in distinct_pairs]
<<<<<<< HEAD

=======
>>>>>>> 68335cd4
    training_pairs: TrainingData
    training_pairs = {'match': matched_records,
                      'distinct': distinct_records}

    return training_pairs


def canonicalize(record_cluster: List[RecordDict]) -> RecordDict:  # pragma: nocover
    """
    Constructs a canonical representation of a duplicate cluster by
    finding canonical values for each field

    Args:
        record_cluster: A list of records within a duplicate cluster, where
<<<<<<< HEAD
                        the records are dictionaries with field
                        names as keys and field values as values
=======
            the records are dictionaries with field names as keys and field
            values as values
>>>>>>> 68335cd4

    """
    return getCanonicalRep(record_cluster)<|MERGE_RESOLUTION|>--- conflicted
+++ resolved
@@ -5,26 +5,6 @@
 import itertools
 import sys
 from typing import List, Tuple, Dict, Set
-<<<<<<< HEAD
-
-import dedupe
-from dedupe.core import randomPairs, randomPairsMatch, unique
-from dedupe.canonical import getCanonicalRep
-from dedupe._typing import Data, TrainingData, RecordDict, TrainingExample, Literal, RecordID
-
-
-def console_label(deduper: dedupe.api.ActiveMatching) -> None:  # pragma: no cover
-    '''
-   Train a matcher instance (Dedupe, RecordLink, or Gazetteer) from the command line.
-   Example
-
-   .. code:: python
-
-      > deduper = dedupe.Dedupe(variables)
-      > deduper.prepare_training(data)
-      > dedupe.console_label(deduper)
-    '''
-=======
 import dedupe
 import logging
 from dedupe.core import randomPairs, randomPairsMatch, unique
@@ -42,7 +22,6 @@
         > deduper.prepare_training(data)
         > dedupe.console_label(deduper)
     """
->>>>>>> 68335cd4
 
     finished = False
     use_previous = False
@@ -112,33 +91,17 @@
 
         if len(examples_buffer) > buffer_len:
             record_pair, label = examples_buffer.pop()
-<<<<<<< HEAD
-            if label in {'distinct', 'match'}:
-
-                examples: TrainingData
-                examples = {'distinct': [],
-                            'match': []}
-                examples[label].append(record_pair)  # type: ignore
-=======
             if label in ['distinct', 'match']:
                 examples: TrainingData
                 examples = {'distinct': [], 'match': []}
                 examples[label].append(record_pair)
->>>>>>> 68335cd4
                 deduper.mark_pairs(examples)
 
     for record_pair, label in examples_buffer:
         if label in ['distinct', 'match']:
-<<<<<<< HEAD
-
-            exmples: TrainingData
-            examples = {'distinct': [], 'match': []}
-            examples[label].append(record_pair)  # type: ignore
-=======
             examples: TrainingData
             examples = {'distinct': [], 'match': []}
             examples[label].append(record_pair)
->>>>>>> 68335cd4
             deduper.mark_pairs(examples)
 
 
@@ -146,30 +109,6 @@
                        data_2: Data,
                        common_key: str,
                        training_size: int = 50000) -> TrainingData:  # pragma: nocover
-<<<<<<< HEAD
-    '''
-    Construct training data for consumption by the func:`mark_pairs`
-    method from already linked datasets.
-
-    Args:
-
-        data_1: Dictionary of records from first dataset, where the
-                keys are record_ids and the values are dictionaries
-                with the keys being field names
-        data_2: Dictionary of records from second dataset, same form as
-                data_1
-        common_key: The name of the record field that uniquely identifies
-                    a match
-        training_size: the rough limit of the number of training examples,
-                       defaults to 50000
-
-    .. note::
-
-         Every match must be identified by the sharing of a common key.
-         This function assumes that if two records do not share a common key
-         then they are distinct records.
-    '''
-=======
     """
     Construct training data for consumption by the ActiveLearning
     markPairs method from already linked datasets.
@@ -194,7 +133,6 @@
     This function assumes that if two records do not share a common key
     then they are distinct records.
     """
->>>>>>> 68335cd4
 
     identified_records: Dict[str, Tuple[List[RecordID], List[RecordID]]]
     identified_records = collections.defaultdict(lambda: ([], []))
@@ -226,10 +164,6 @@
                        for key_1, key_2 in matched_pairs]
     distinct_records = [(data_1[key_1], data_2[key_2])
                         for key_1, key_2 in distinct_pairs]
-<<<<<<< HEAD
-
-=======
->>>>>>> 68335cd4
     training_pairs: TrainingData
     training_pairs = {'match': matched_records,
                       'distinct': distinct_records}
@@ -240,28 +174,6 @@
 def training_data_dedupe(data: Data,
                          common_key: str,
                          training_size: int = 50000) -> TrainingData:  # pragma: nocover
-<<<<<<< HEAD
-    '''
-    Construct training data for consumption by the func:`mark_pairs`
-    method from an already deduplicated dataset.
-
-    Args:
-
-        data: Dictionary of records where the keys are record_ids and
-              the values are dictionaries with the keys being field names
-        common_key: The name of the record field that uniquely identifies
-                    a match
-        training_size: the rough limit of the number of training examples,
-                       defaults to 50000
-
-    .. note::
-
-         Every match must be identified by the sharing of a common key.
-         This function assumes that if two records do not share a common key
-         then they are distinct records.
-    '''
-
-=======
     """Construct training data for consumption by the ActiveLearning
     markPairs method from an already deduplicated dataset.
 
@@ -282,7 +194,6 @@
         This function assumes that if two records do not share a common key
         then they are distinct records.
     """
->>>>>>> 68335cd4
     identified_records: Dict[str, List[RecordID]]
     identified_records = collections.defaultdict(list)
     matched_pairs: Set[Tuple[RecordID, RecordID]] = set()
@@ -315,10 +226,6 @@
 
     distinct_records = [(data[key_1], data[key_2])
                         for key_1, key_2 in distinct_pairs]
-<<<<<<< HEAD
-
-=======
->>>>>>> 68335cd4
     training_pairs: TrainingData
     training_pairs = {'match': matched_records,
                       'distinct': distinct_records}
@@ -333,13 +240,8 @@
 
     Args:
         record_cluster: A list of records within a duplicate cluster, where
-<<<<<<< HEAD
-                        the records are dictionaries with field
-                        names as keys and field values as values
-=======
             the records are dictionaries with field names as keys and field
             values as values
->>>>>>> 68335cd4
 
     """
     return getCanonicalRep(record_cluster)