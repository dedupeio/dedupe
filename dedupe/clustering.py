#!/usr/bin/python
# -*- coding: utf-8 -*-

import itertools
from collections import defaultdict
import array
import logging

import numpy
import fastcluster
import hcluster

from typing import (Iterable,
                    Dict,
                    ValuesView,
                    cast,
                    List,
                    Set,
                    Generator,
                    Sequence,
                    Tuple)
from dedupe._typing import Clusters, RecordID, Links

logger = logging.getLogger(__name__)


def connected_components(edgelist: numpy.ndarray,
                         max_components: int) -> Generator[numpy.ndarray, None, None]:

    if len(edgelist) == 0:
        raise StopIteration()

    components = union_find(edgelist['pairs'])

    for component in components:
        sub_graph = edgelist[component]
        n_components = len(numpy.unique(sub_graph['pairs']))

        if n_components > max_components:
            min_score = numpy.min(sub_graph['score'])
            min_score_logit = numpy.log(min_score) - numpy.log(1 - min_score)
            threshold = 1 / (1 + numpy.exp(-min_score_logit - 1))
            logger.warning('A component contained %s elements. '
                           'Components larger than %s are '
                           're-filtered. The threshold for this '
                           'filtering is %s' % (n_components,
                                                max_components,
                                                threshold))
            filtered_sub_graph = sub_graph[sub_graph['score'] > threshold]
            for sub_graph in connected_components(filtered_sub_graph,
                                                  max_components):
                yield sub_graph
        else:
            yield sub_graph


def union_find(edgelist: numpy.ndarray) -> ValuesView[Sequence[int]]:

    root: Dict[RecordID, RecordID] = {}
    components = {}
    component_size = {}

    it = numpy.nditer(edgelist, ['external_loop'])

    for i, (a, b) in enumerate(it):
        root_a = root.get(a)
        root_b = root.get(b)

        if root_a is None and root_b is None:
            # assuming that it will be a while before we are handling
            # edgelists of much more than 4 billion elements we will
            # use an the 'I' type
            components[a] = array.array('I', [i])
            component_size[a] = 2
            root[a] = root[b] = a
        elif root_a is None or root_b is None:
            if root_a is None:
                b = a
                root_a = root_b
            components[root_a].append(i)
            component_size[root_a] += 1
            root_a = cast(RecordID, root_a)
            root[b] = root_a
        elif root_a != root_b:
            if component_size[root_a] < component_size[root_b]:
                root_a, root_b = root_b, root_a

            components[root_a].extend(components[root_b])
            components[root_a].append(i)

            component_b = numpy.unique(edgelist[components[root_b]])

            for node in component_b:
                root[node] = root_a

            component_size[root_a] += len(component_b)

            del components[root_b]
            del component_size[root_b]

        else:
            components[root_a].append(i)

    return components.values()


def condensedDistance(dupes: numpy.ndarray) -> Tuple[Dict[int, RecordID],
                                                     numpy.ndarray,
                                                     int]:
    '''
    Convert the pairwise list of distances in dupes to "condensed
    distance matrix" required by the hierarchical clustering
    algorithms. Also return a dictionary that maps the distance matrix
    to the record_ids.

    The formula for an index of the condensed matrix is

    index = {N choose 2}-{N-row choose 2} + (col-row-1)
          = N*(N-1)/2 - (N-row)*(N-row-1)/2 + col - row - 1
            ^^^^^^^^^   ^^^^^^^^^^^^^^^^^^^
          matrix_length       row_step

    where (row,col) is index of an uncondensed square N X N distance matrix.

    See http://docs.scipy.org/doc/scipy/reference/generated/scipy.spatial.distance.squareform.html
    '''

    candidate_set = numpy.unique(dupes['pairs'])

    i_to_id = dict(enumerate(candidate_set))

    ids = candidate_set.searchsorted(dupes['pairs'])
    row = ids[:, 0]
    col = ids[:, 1]

    N = len(candidate_set)
    matrix_length = N * (N - 1) / 2

    row_step = (N - row) * (N - row - 1) / 2
    index = matrix_length - row_step + col - row - 1

    condensed_distances = numpy.ones(int(matrix_length), 'f4')
    condensed_distances[index.astype(int)] = 1 - dupes['score']

    return i_to_id, condensed_distances, N


<<<<<<< HEAD
def cluster(dupes: numpy.ndarray,
            threshold: float = .5,
            max_components: int = 30000) -> Clusters:
    '''
=======
def cluster(dupes, threshold=.5, max_components=30000):
    """
>>>>>>> 644ad927
    Takes in a list of duplicate pairs and clusters them in to a
    list records that all refer to the same entity based on a given
    threshold

    Keyword arguments:
    threshold -- number betweent 0 and 1 (default is .5). lowering the
                 number will increase precision, raising it will increase
                 recall
    """
    print("clustering.cluster")
    distance_threshold = 1 - threshold
    dupe_sub_graphs = connected_components(dupes, max_components)
    for sub_graph in dupe_sub_graphs:
        if len(sub_graph) > 1:

            i_to_id, condensed_distances, N = condensedDistance(sub_graph)

            linkage = fastcluster.linkage(condensed_distances,
                                          method='centroid',
                                          preserve_input=True)
            print(distance_threshold)
            partition = hcluster.fcluster(linkage,
                                          distance_threshold,
                                          criterion='distance')

<<<<<<< HEAD
            clusters: Dict[int, List[int]] = defaultdict(list)

=======
            clusters = defaultdict(list)
            print(partition)
            print(linkage)
>>>>>>> 644ad927
            for i, cluster_id in enumerate(partition):
                clusters[cluster_id].append(i)

            for cluster in clusters.values():
                if len(cluster) > 1:
                    scores = confidences(cluster, condensed_distances, N)
                    print(tuple(i_to_id[i] for i in cluster), scores)
                    yield tuple(i_to_id[i] for i in cluster), scores

        else:
            (ids, score), = sub_graph
            if score > distance_threshold:
                print(tuple(ids), (score,) * 2)
                yield tuple(ids), (score,) * 2


def confidences(cluster: Sequence[int],
                condensed_distances: numpy.ndarray,
                d: int) -> numpy.ndarray:
    '''
    We calculate a per record score that is similar to a standard
    deviation.  The main reason is that these record scores can be
    used to calculate the standard deviation of an entire cluster,
    which is a reasonable metric for clusters.
    '''

    scores_d = dict.fromkeys(cluster, 0.0)
    squared_distances = condensed_distances ** 2
    for i, j in itertools.combinations(cluster, 2):
        index = d * (d - 1) / 2 - (d - i) * (d - i - 1) / 2 + j - i - 1
        squared_dist = squared_distances[int(index)]
        scores_d[i] += squared_dist
        scores_d[j] += squared_dist
    scores = numpy.array([score for _, score in sorted(scores_d.items())])
    scores /= len(cluster) - 1
    scores = numpy.sqrt(scores)
    scores = 1 - scores
    return scores


def greedyMatching(dupes: numpy.ndarray) -> Links:
    A: Set[RecordID] = set()
    B: Set[RecordID] = set()

    dupes.sort(order='score')
    dupes = dupes[::-1]

    for (a, b), score in dupes:
        if a not in A and b not in B:
            A.add(a)
            B.add(b)

            yield (a, b), score


def gazetteMatching(scored_blocks: Iterable[numpy.ndarray],
                    threshold: float = 0,
                    n_matches: int = 1) -> Links:

    for block in scored_blocks:
        block = block[block['score'] > threshold]
        block.sort(order='score')
        block = block[::-1]

        if n_matches:
            yield block[:n_matches].copy()
        else:
            yield block.copy()


def pair_gazette_matching(scored_pairs: numpy.ndarray,
                          threshold: float = 0.0,
                          n_matches: int = 1) -> Links:

    scored_pairs.sort(order='pairs')

    group_key = scored_pairs['pairs'][:, 0]
    change_points = numpy.where(numpy.roll(group_key, 1) != group_key)[0]
    scored_blocks = numpy.split(scored_pairs, change_points)

    for match in gazetteMatching(scored_blocks, threshold, n_matches):
        if match:
            yield from match<|MERGE_RESOLUTION|>--- conflicted
+++ resolved
@@ -145,15 +145,10 @@
     return i_to_id, condensed_distances, N
 
 
-<<<<<<< HEAD
 def cluster(dupes: numpy.ndarray,
             threshold: float = .5,
             max_components: int = 30000) -> Clusters:
-    '''
-=======
-def cluster(dupes, threshold=.5, max_components=30000):
     """
->>>>>>> 644ad927
     Takes in a list of duplicate pairs and clusters them in to a
     list records that all refer to the same entity based on a given
     threshold
@@ -179,14 +174,8 @@
                                           distance_threshold,
                                           criterion='distance')
 
-<<<<<<< HEAD
             clusters: Dict[int, List[int]] = defaultdict(list)
 
-=======
-            clusters = defaultdict(list)
-            print(partition)
-            print(linkage)
->>>>>>> 644ad927
             for i, cluster_id in enumerate(partition):
                 clusters[cluster_id].append(i)
 
