--- conflicted
+++ resolved
@@ -8,26 +8,15 @@
 import fastcluster
 import hcluster
 
-<<<<<<< HEAD
-@profile
-def connected_components(edgelist) :
+def connected_components(edgelist, max_components) :
+
     root = {}
     component = {}
     indices = {}
-    
-    for i, edge in enumerate(numpy.nditer(edgelist['pairs'], ['external loop']) :
-        a, b = edge
-=======
-def connected_components(edgelist, max_components) :
-
-    root = {}
-    component = {}
-    indices = {}
 
     it = numpy.nditer(edgelist['pairs'], ['external_loop'])
 
     for i, (a,b) in enumerate(it) :
->>>>>>> 82cbf348
         root_a = root.get(a)
         root_b = root.get(b)
 
@@ -61,13 +50,6 @@
         else : 
             indices[root_a].append(i)
 
-<<<<<<< HEAD
-    print "components calculated"
-    
-    for sub_graph in indices.values() :
-	print len(sub_graph)
-        yield edgelist[sub_graph]
-=======
     for root in component :
 	n_components = len(component[root])
 	sub_graph = edgelist[indices[root]]
@@ -89,8 +71,6 @@
             yield sub_graph
      
 
->>>>>>> 82cbf348
-
 def condensedDistance(dupes):
     '''
     Convert the pairwise list of distances in dupes to "condensed
